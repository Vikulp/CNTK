//
// Copyright (c) Microsoft. All rights reserved.
// Licensed under the MIT license. See LICENSE.md file in the project root for full license information.
//
// ReaderShim.cpp: implementation for shim wrapping the new reader interface
//

#define _CRT_SECURE_NO_WARNINGS

#ifdef _WIN32
#include <objbase.h>
#endif
#include "Basics.h"

#define DATAREADER_EXPORTS // creating the exports here
#include "DataReader.h"
//#include "commandArgUtil.h"
#include "ReaderShim.h"

typedef CPUSPARSE_INDEX_TYPE IndexType;

namespace Microsoft { namespace MSR { namespace CNTK {

template <class ElemType>
ReaderShim<ElemType>::ReaderShim(ReaderFactory factory)
    : m_layout(make_shared<MBLayout>()), m_factory(factory)
{
}

template <class ElemType>
void ReaderShim<ElemType>::Init(const ConfigParameters& config)
{
    intargvector numberOfuttsPerMinibatchForAllEpochs =
        config(L"nbruttsineachrecurrentiter", ConfigParameters::Array(intargvector(vector<int> { 1 })));

    bool prefetch = config(L"prefetch", true);
    // if prefetch - launching asynchronously,
    // otherwise deferring - synchronous execution during .get() call
    m_launchType = prefetch ? launch::async : launch::deferred;

    auto numSeqsPerMBForAllEpochs = numberOfuttsPerMinibatchForAllEpochs;
    m_layout->Init(numSeqsPerMBForAllEpochs[0], 0);

    m_reader = m_factory(config);
    m_streams = m_reader->GetStreamDescriptions();
    for (auto i : m_streams)
    {
        m_nameToStreamId.insert(std::make_pair(i->m_name, i->m_id));
    }
}

template <class ElemType>
void ReaderShim<ElemType>::StartMinibatchLoop(size_t mbSize, size_t epoch, size_t requestedEpochSamples)
{
    return StartDistributedMinibatchLoop(mbSize, epoch, 0, 1, requestedEpochSamples);
}

template <class ElemType>
void ReaderShim<ElemType>::StartDistributedMinibatchLoop(
    size_t requestedMBSize,
    size_t epoch,
    size_t subsetNum,
    size_t numSubsets,
    size_t requestedEpochSamples /*= requestDataSize*/)
{
    EpochConfiguration config;
    config.m_workerRank = subsetNum;
    config.m_numberOfWorkers = numSubsets;
    config.m_minibatchSizeInSamples = requestedMBSize;
    config.m_totalEpochSizeInSamples = requestedEpochSamples;
    config.m_epochIndex = epoch;

    m_reader->StartEpoch(config);
    m_endOfEpoch = false;

    m_prefetchTask = std::async(m_launchType, [this]()
    {
        return m_reader->ReadMinibatch();
    });
}

template <class ElemType>
bool ReaderShim<ElemType>::GetMinibatch(std::map<std::wstring, Matrix<ElemType>*>& matrices)
{
    if (m_endOfEpoch)
    {
        return false;
    }

    // Check that all matrices have the same device id.
    // If not we should inject the IMemoryProvider per stream.
    int deviceId = matrices.begin()->second->GetDeviceId();
    for (auto mx : matrices)
    {
        if (mx.second->GetDeviceId() != deviceId)
        {
            assert(false);
        }
    }

    assert(m_prefetchTask.valid());

    Minibatch minibatch = m_prefetchTask.get();
    if (minibatch.m_endOfEpoch)
    {
        m_endOfEpoch = true;
        if (minibatch.m_data.empty())
        {
            return false;
        }
    }

    if (!minibatch.m_data.empty())
    {
        // Copy returned minibatch to the matrices.
        for (const auto& mx : matrices)
        {
            assert(m_nameToStreamId.find(mx.first) != m_nameToStreamId.end());
            size_t streamId = m_nameToStreamId[mx.first];
            
            const auto& stream = minibatch.m_data[streamId];
            m_layout = stream->m_layout;
            size_t rowNumber = m_streams[streamId]->m_sampleLayout->GetNumElements();

            FillMatrixFromStream(m_streams[streamId]->m_storageType, mx.second, rowNumber, stream);
        }
    }

    m_prefetchTask = std::async(m_launchType, [this]()
    {
        return m_reader->ReadMinibatch();
    });

    return !minibatch.m_data.empty();
}

template <class ElemType>
<<<<<<< HEAD
void ReaderShim<ElemType>::FillMatrixFromStream(StorageType type, Matrix<ElemType>* matrix, size_t numRows, const StreamMinibatchPtr& stream)
{
    size_t numCols = stream->m_layout->GetNumCols();

    if (type == StorageType::dense)
    {
        auto data = reinterpret_cast<const ElemType*>(stream->m_data);
        matrix->SetValue(numRows, numCols, matrix->GetDeviceId(), const_cast<ElemType*>(data), matrixFlagNormal);
    }
    else if (type == StorageType::sparse_csc)
    {
        // In the sparse case the m_data layout is identical to CUDA's CSC layout
        // (see http://docs.nvidia.com/cuda/cusparse/#compressed-sparse-column-format-csc).
        size_t* data = reinterpret_cast<size_t*>(stream->m_data);
        size_t nnzCount = *data;
        ElemType* values = reinterpret_cast<ElemType*>(data + 1);
        IndexType* rows = reinterpret_cast<IndexType*>(values + nnzCount);
        IndexType* columns = reinterpret_cast<IndexType*>(rows + nnzCount);
        matrix->SetMatrixFromCSCFormat(columns, rows, values, nnzCount, numRows, numCols);
    }
    else 
    {
        RuntimeError("Storage type %d is not supported.", type);
    }
}

template <class ElemType>
bool ReaderShim<ElemType>::DataEnd(EndDataType /*endDataType*/)
{
    return false;
}
=======
bool ReaderShim<ElemType>::DataEnd() { return false; } // Note: Return value never used.
>>>>>>> e2ded372

template <class ElemType>
void ReaderShim<ElemType>::CopyMBLayoutTo(MBLayoutPtr layout)
{
    layout->CopyFrom(m_layout);
}

template <class ElemType>
size_t ReaderShim<ElemType>::GetNumParallelSequences()
{
    return m_layout->GetNumParallelSequences();
}

template class ReaderShim<float>;
template class ReaderShim<double>;
} } }<|MERGE_RESOLUTION|>--- conflicted
+++ resolved
@@ -135,7 +135,6 @@
 }
 
 template <class ElemType>
-<<<<<<< HEAD
 void ReaderShim<ElemType>::FillMatrixFromStream(StorageType type, Matrix<ElemType>* matrix, size_t numRows, const StreamMinibatchPtr& stream)
 {
     size_t numCols = stream->m_layout->GetNumCols();
@@ -158,18 +157,12 @@
     }
     else 
     {
-        RuntimeError("Storage type %d is not supported.", type);
+        RuntimeError("Storage type %d is not supported.", (int)type);
     }
 }
 
 template <class ElemType>
-bool ReaderShim<ElemType>::DataEnd(EndDataType /*endDataType*/)
-{
-    return false;
-}
-=======
 bool ReaderShim<ElemType>::DataEnd() { return false; } // Note: Return value never used.
->>>>>>> e2ded372
 
 template <class ElemType>
 void ReaderShim<ElemType>::CopyMBLayoutTo(MBLayoutPtr layout)
