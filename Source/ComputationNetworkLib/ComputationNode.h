//
// Copyright (c) Microsoft. All rights reserved.
// Licensed under the MIT license. See LICENSE.md file in the project root for full license information.
//
#pragma once

#include "Basics.h"
#include "Matrix.h"
#include "TensorView.h"
#include "ScriptableObjects.h"
#include "Sequences.h"
#include "TensorShape.h"
#include "MatrixPool.h"

#include <unordered_set>
#include <map>
#include <string>
#include <vector>
#include <stdexcept>
#include <list>
#include <memory>
#include <algorithm>
#include <assert.h>
#include <atomic>

#define DEFAULT_HIDDEN_ACTIVATION 0.1

#pragma warning(disable : 4267) // conversion from size_t to int or other types

// version number to control how to read and write
#define CNTK_MODEL_VERSION_1 1
#define CNTK_MODEL_VERSION_2 2
#define CURRENT_CNTK_MODEL_VERSION CNTK_MODEL_VERSION_2

extern bool g_shareNodeValueMatrices;

#ifndef UNREFERENCED_PARAMETER
#define UNREFERENCED_PARAMETER(P) (P)
#endif

// helper mode for debugging
// If TRACK_GAP_NANS is defined then initialize layout gaps to NaN and do NaN checks. Also do detailed logging of node computations.
// #define TRACK_GAP_NANS

namespace Microsoft { namespace MSR { namespace CNTK {

enum CopyNodeFlags // flags to be passed to the CopyTo() function
{
    copyNodeNull = 0,                 // invalid value
    copyNodeValue = 1,                // copy everything but the children links
    copyNodeChildren = 2,             // only copy over children links
    copyNodeAll = 3,                  // copy everything
    copyNodeChildrenCrossNetwork = 4, // allow a cross network child copy
};

#pragma region base computation class

// =======================================================================
// IComputationNode -- set of methods that are to be implemented (or optionally overridable) by node implementations.
// =======================================================================

class ComputationNodeBase;
struct /*interface*/ IComputationNode
{
    typedef shared_ptr<ComputationNodeBase> ComputationNodeBasePtr;

    // --- these must be implemented by each node

    virtual ComputationNodeBase* NewThis(DEVICEID_TYPE deviceId, const wstring& name) = 0;
    // TODO: OperationName calls static TypeName which does not match the actual type names in that the 'Node' is missing.
    virtual const std::wstring OperationName() const = 0;
#define OperationNameOf(T) (T<float>::TypeName()) // convenience macro

    virtual void UpdateFunctionMBSize() = 0; // recalculate our column dimensions from MBLayout. Override to update temps.

    virtual void BeginForwardProp() = 0;             // called beforefirst iteration step of ForwardProp()
    virtual void ForwardProp(const FrameRange&) = 0; // forward prop for one minibatch
    virtual void EndForwardProp() = 0;               // called after last iteration step of ForwardProp()

    virtual void BeginBackprop() = 0;                                        // called before first iteration step of ComputeGradient()
    virtual void BackpropTo(const size_t inputIndex, const FrameRange&) = 0; // backprop gradient into one of the inputs
    virtual void EndBackprop() = 0;                                          // called after last iteration step of ComputeGradient()

    // --- this is meant to be overridden by ControlFlowNodes

    virtual void Backprop(const FrameRange& fr, bool childrenInThisLoop, bool childrenInOuterLoop) = 0;

    // --- optional overrides that add functionality

    // Any override must call Base version as well.
    // Default implementations are in ComputationNodeBase or ComputationNode<ElemType>.

    virtual void Validate(bool isFinalValidationPass) = 0; // main base validation function
    virtual void Save(File& fstream) const = 0;
    virtual void Load(File& /*fstream*/, size_t /*modelVersion*/) = 0;
    virtual void CopyTo(ComputationNodeBasePtr node, const std::wstring& newName, const CopyNodeFlags flags) const = 0;

    virtual void RequestMatricesBeforeForwardProp(MatrixPool& matrixPool) = 0; // request matrices needed to do node function value evaluation
    virtual void ReleaseMatricesAfterForwardProp(MatrixPool& matrixPool) = 0;  // release temp matrices that are only used by forward computation. Don't release matrices that need to be used in the gradient computation
    virtual void AllocateGradientMatricesForInputs(MatrixPool& matrixPool) = 0;
    virtual void RequestMatricesBeforeBackprop(MatrixPool& matrixPool) = 0; // request matrices that are needed for gradient computation
    virtual void ReleaseMatricesAfterBackprop(MatrixPool& matrixPool) = 0;  // release gradient and temp matrices that no longer needed after all the children's gradients are computed.

    // --- optional overrides that describe a feature or property of the node

    virtual bool RequiresPreCompute() const = 0; // return true if the node's value should be computed before the normal training. e.g., mean and invStd of input features.

    // --- optional overrides for more informative logging

    virtual void PrintSelfBeforeValidation() const = 0; // called in validation loop right before Validate()
    virtual void DumpNodeInfo(const bool /*printValues*/, File& fstream) const = 0;

protected:
    virtual ~IComputationNode()
    {
    }
};

// =======================================================================
//  Interface for stateful node (e.g., DelayNodeBase) and definition of state
//  This interface allows to Export and Import state from elsewhere, e.g. for sub-minibatching.
// =======================================================================

class INodeState : public std::enable_shared_from_this<INodeState> { public: virtual ~INodeState() { } };

struct /*interface*/ IStatefulNode
{
    typedef std::shared_ptr<INodeState> NodeStatePtr;
    virtual NodeStatePtr ExportState() = 0;
    virtual void ImportState(const NodeStatePtr& state) = 0;
};
typedef IStatefulNode::NodeStatePtr NodeStatePtr;

// =======================================================================
// ComputationNetworkOwnedNodeState -- class to collect ComputationNode members that are really owned by ComputationNetwork
// These members are only to be set, changed, and read by ComputationNetwork code.
// =======================================================================

class ComputationNetwork;
struct ComputationNetworkOwnedNodeState
{
    friend class ComputationNetwork;

    ComputationNetworkOwnedNodeState()
        : m_needsGradient(false), m_valueSharable(true)
    {
        PurgeStateForFormingRecurrentLoops();
        m_isPartOfLoop = false;
    }

    void CopyTo(ComputationNetworkOwnedNodeState& other) const
    {
        // TODO: is that really all we copy? (this is a result of refactoring, so it seems yes indeed). Should we at least ClearCache()?
        other.m_isPartOfLoop = m_isPartOfLoop;
        other.m_needsGradient = m_needsGradient;
    }

    bool IsPartOfLoop() const { return m_isPartOfLoop; }

    virtual void MarkValueNonSharable() { m_valueSharable = false; }
    virtual void MarkValueSharable() { m_valueSharable = true; }
    bool isValueSharable() const { return m_valueSharable; }

protected:                // TODO: should be fully encapsulated here

    bool m_needsGradient; // true if this node or any children need a gradient to be computed (for own consumption or propagation to somewhere in the child tree)

    bool m_valueSharable; // a flag is needed for memory share.
                          // If it is false (e.g., learnableParameters/InputValue and those nodes are solely induced by learnableParameters),
                          // it will never be released to memory pool
private:

    bool m_isPartOfLoop; // true if this loop is part of a recurrent loop

protected:

    // owned by FormRecurrentLoops() and stuff it calls, only used from inside there (FormRecurrentLoops() calls PurgeStateForFormingRecurrentLoops() at its end to make that super-clear)
    void PurgeStateForFormingRecurrentLoops()
    {
        m_loopId = -1;
        m_visitedOrder = -1;
        m_indexInLoop = 0;
        m_visited = false;
        m_index = -1;
        m_minIndex = -1;
        m_inStack = false;
    }

    int m_loopId;       // index into m_allSEQNodes array, for use by reordering operation only
    int m_visitedOrder; // remembers order in which nodes were visited by EnumerateNodes(), but gets updated
    bool m_visited;     // note: also used by ValidateSubNetwork()
    int m_indexInLoop;
    // only used inside DetermineSCCs():
    int m_index;    // index denoting order in which nodes were visited in DetermineSCCs()
    int m_minIndex; // min of m_index over all nodes within a single loop
    bool m_inStack;
};

// =======================================================================
// TimeStamp -- helper class to manage a "time stamp" (unique value) of a computation result to avoid recomputation
// =======================================================================

class TimeStamp
{
public:
    TimeStamp()
    {
        ResetEvalTimeStamp();
    }
    void CopyTo(TimeStamp& other) const
    {
        other.m_evalTimeStamp = m_evalTimeStamp;
    }
    void ResetEvalTimeStamp()
    {
        m_evalTimeStamp = s_timeStampCounter;
    }
    int64_t GetEvalTimeStamp() const
    {
        return m_evalTimeStamp;
    }

    // create a new unique time stamp
    void BumpEvalTimeStamp()
    {
        m_evalTimeStamp = CreateUniqId();
    }

    bool IsOlderThan(const TimeStamp& other) const
    {
        // the difference is taken to take into account numeric overflow (which really should never happen for a 64-bit integer... but hey, it's free!)
        return GetEvalTimeStamp() - other.GetEvalTimeStamp() < 0;
    }

    int64_t CreateUniqId() const
    {
        return atomic_fetch_add(&s_timeStampCounter, (unsigned long long int) 1);
    }

private:
    static atomic_ullong s_timeStampCounter;
    int64_t m_evalTimeStamp; // this is used to reduce unnecessary recomputation when a different node in the model is reevaluated
};

// =======================================================================
// ComputationNodeBase -- abstract base class for all computation nodes
// =======================================================================

class ComputationNodeBase : public IComputationNode,
                            public /*protected*/ ComputationNetworkOwnedNodeState, // TODO: figure the 'protected' business out, somehow the 'friend' thing does not work
                            public TimeStamp,                                      // for time-stamp management
                            public ScriptableObjects::ComputationNodeObject,
                            public ScriptableObjects::WithTag,
                            public ScriptableObjects::HasName,
                            public ScriptableObjects::HasToString,
                            public std::enable_shared_from_this<ComputationNodeBase>
{
    // note: enable_shared_from_this<> allows to create a shared_ptr from a raw pointer to this that is correctly aware of all other shared_ptrs (same ref count)
public:
    typedef shared_ptr<ComputationNodeBase> ComputationNodeBasePtr;

    // -----------------------------------------------------------------------
    // constructors, copying, (de-)serialization
    // -----------------------------------------------------------------------

    ComputationNodeBase(DEVICEID_TYPE deviceId, const wstring& name)
        : m_deviceId(deviceId), m_outputNeededDuringBackprop(true), m_parameterUpdateRequired(false), m_gradientInitialized(false), m_nodeName(name == L"" ? CreateUniqNodeName() : name)
    {
    }
    virtual ~ComputationNodeBase()
    {
    }

    virtual void CopyTo(ComputationNodeBasePtr node, const std::wstring& newName, const CopyNodeFlags flags) const
    {
        if (OperationName() != node->OperationName())
            RuntimeError("Cannot copy from one node type to another node type");
        if (flags & CopyNodeFlags::copyNodeChildren)
        {
            node->m_inputs = m_inputs;
        }
        if (flags & CopyNodeFlags::copyNodeValue)
        {
            node->m_deviceId = m_deviceId;
            node->m_parameterUpdateRequired = m_parameterUpdateRequired;
            node->m_nodeName = newName;

            node->m_sampleLayout = m_sampleLayout;

            ComputationNetworkOwnedNodeState::CopyTo(*node);
            TimeStamp::CopyTo(*node);
        }
    }

    virtual ComputationNodeBasePtr Duplicate(const std::wstring& newName, const CopyNodeFlags flags) = 0;   // (called on here implemented by ComputationNode<ElemType>

    virtual void Load(File& /*fstream*/, size_t /*modelVersion*/)
    {
        // it is assumed that OperationName and NodeName have already been consumed--some asymmetry between Save and Load
        // base class has nothing to load
    }

    virtual void Save(File& fstream) const
    {
        fstream << OperationName() << NodeName();
    }

    std::wstring CreateUniqNodeName() const
    {
#ifdef USE_GUID_AS_NAME
        UUID uuid;
        ZeroMemory(&uuid, sizeof(UUID));
        std::wstring name;

        UuidCreate(&uuid);
        WCHAR* szUuid = nullptr;
        if (UuidToStringW(&uuid, (RPC_WSTR*) &szUuid) != RPC_S_OK)
            RuntimeError("Failed to craete unique node name.");
        else
        {
            name = szUuid;
            RpcStringFreeW((RPC_WSTR*) &szUuid);
        }
#else
        int64_t id = CreateUniqId();
        std::wstring base = L"AutoName";
        std::wstringstream sstm;
        sstm << base.c_str() << id;
        std::wstring name = sstm.str();
//msra::strfun::wstrprintf name(L"%s%d", L"AutoName", id);
#endif

        return name;
    }

    // -----------------------------------------------------------------------
    // dimensions of the value held by this node
    // -----------------------------------------------------------------------

    // The value of a node is a tensor in one of two variants:
    //
    //  - single matrix, vector, tensor
    //     - m_sampleLayout contains the shape. Accessed through GetSampleLayout().
    //     - m_pMBLayout is null
    //  - minibatch data
    //     - consists of many samples which are all tensors of m_sampleLayout
    //     - adds two additional tensor dimensions, time step and parallel sequence
    //       These change for each minibatch and are unknown during validation.
    //     - m_sampleLayout is the tensor shape of the samples
    //     - m_pMBLayout defines the number of time steps and parallel sequences (="tensor shape" of the minibatch)
    //       Accessed through GetMBLayout(); test for through HasMBLayout().
    //
    // The values can be accessed in three ways:
    //
    //  - as a tensor
    //     - GetTensorShape() forms the joint tensor that incorporates both m_sampleLayout and, if present, m_pMBLayout
    //        - Elementwise tensor operations operate on these.
    //        - If no MBLayout is present in one of multiple elementwise operands, it will be interpreted as a one-sample minibatch that broadcasts to all samples.
    //     - learnable parameters hold tensors that are not minibatches
    //  - as a sample matrix
    //     - many nodes do not care about the specific sample-tensor dimensions
    //     - but may care about selecting a single time step out of a minibatch
    //     - minibatch: each matrix column contains a sample tensor flattened, with one column per time step and parallel sequence
    //     - tensor: one column containing the sample tensor flattened
    //     - GetSampleMatrixNumRows(), GetSampleMatrixNumCols()
    //  - as a Matrix reference
    //     - actual object is a 2D tensor without MB Layout
    //     - ValueAsMatrix(), GradientAsMatrix() returns tensor as a 2D Matrix object
    //     - nodes that do this are: TimesNode, DiagTimesNode, ConvolutionNode, NoiseContrastiveEstimationNode, ClassBasedCrossEntropyWithSoftmaxNode, TransposeNode, DiagonalNode
    //
    // How values are stored:
    //
    //  - minibatch: Matrix of columns, where each column is a sample
    //  - tensor: Matrix where column dimension contains all but the first dimension
    //     - This only matters for sparse matrices, which cannot easily be Reshaped().
    //       For those, we keep the underlying storage identical to the semantic meaning.

    // accessor to sample layout
    const TensorShape& GetSampleLayout() const { return m_sampleLayout; }
    bool HasSampleLayout() const { return m_sampleLayout.GetRank() != 1; } // does it have a layout that is not just a vector?
    const TensorShape& GetInputSampleLayout(const size_t index) const { return m_inputs[index]->GetSampleLayout(); }

    // interpretation as sample matrix (each column is a sample, individual sample tensor dimensions do not matter for the operation)
    size_t GetSampleMatrixNumRows() const
    {
        return m_sampleLayout.GetNumElements();
    }
    size_t GetSampleMatrixNumCols() const
    {
        if (HasMBLayout())
            return GetMBLayout()->GetNumCols();
        else
            return 1; // no layout: treat as 1-sample minibatch that is meant to broadcast
    }
    // determine if we are the output of an op over 'other', whether that would be a reduction, so that we need to mask
    bool ReducesInTimeWrt(const ComputationNodeBasePtr& other) const
    {
        return GetSampleMatrixNumCols() < other->GetSampleMatrixNumCols();
    }

    // interpretation as a Matrix reference
private:
    void CheckTensorIsMatrix() const
    {
        if (HasMBLayout())
            LogicError("CheckTensorIsMatrix: Minibatch data cannot be interpreted as a single 2D tensor.");
        else if (m_sampleLayout.GetRank() < 1 || m_sampleLayout.GetRank() > 2) // note: scalars are not stored as tensors of rank 0, but rather as 1-dim vectors. TODO: clean this up some day
            LogicError("CheckTensorIsMatrix: Sample is not a column vector or matrix (1D or 2D tensor).");
    }
public:
    size_t GetAsMatrixNumRows() const
    {
        CheckTensorIsMatrix();
        return m_sampleLayout[0];
    }
    size_t GetAsMatrixNumCols() const
    {
        CheckTensorIsMatrix();
        return m_sampleLayout.GetRank() > 1 ? m_sampleLayout[1] : 1; // a column vector is also a Matrix
    }

    // setting/updating the dimensions of the node
    // The MBLayout must be set first, and 'isMinibatch' will be checked against it.
    void SetDims(const TensorShape& sampleLayout, bool isMinibatch)
    {
        if (HasMBLayout() != isMinibatch)
            LogicError("SetDims: MBLayout must be set first, before calling this function, for %ls %ls operation.", NodeName().c_str(), OperationName().c_str());
        m_sampleLayout = sampleLayout;
    }
    // copy dimensions (rows, cols, sample layout) from another node
    void SetDims(const ComputationNodeBasePtr& node)
    {
        SetDims(node->GetSampleLayout(), node->HasMBLayout());
    }

    // the following two are only for legacy testing code; don't use this
    void SetDims1(size_t rows, size_t cols) { SetDims(TensorShape(rows, cols), false); }
    size_t GetNumCols1() const { return GetSampleMatrixNumCols(); } // dummy

    // checking the dimensions of the node
    virtual void NotifyFunctionValuesMBSizeModified() = 0;
    void VerifyDims(const TensorShape& shape, bool isMinibatch)
    {
        if (m_sampleLayout.GetDims() != shape.GetDims() || HasMBLayout() != isMinibatch)
        {
            LogicError("VerifyDims: %ls %ls operation expected a %s of [%s], but it is a %s of [%s]",
                       NodeName().c_str(), OperationName().c_str(),
                       isMinibatch ? "minibatch" : "tensor", string(shape).c_str(),
                       HasMBLayout() ? "minibatch" : "tensor", string(m_sampleLayout).c_str());
        }
    }
    virtual void VerifyDims(ComputationNodeBasePtr node)
    {
        VerifyDims(node->GetSampleLayout(), node->HasMBLayout());
    }

    // MBLayout (minibatch structure)
    void LinkToMBLayout(MBLayoutPtr pMBLayout)
    {
        m_pMBLayout = pMBLayout;
    }
    const MBLayoutPtr& GetMBLayout() const { return m_pMBLayout; }
    bool HasMBLayout() const { return !!m_pMBLayout; }

protected: public: // ...the following should be protected, but nodes inquire about their children, requiring public access

    size_t GetNumParallelSequences() const
    {
#if 1
        if (!m_pMBLayout) // TODO: temporary workaround to Check_t() calls which call this. TODO: Delete the first arg from Check_t() after memshare merge.
            return SIZE_MAX;
#endif
        return m_pMBLayout->GetNumParallelSequences();
    }

    // get our current number of time steps for this node
    // This inquires the MB layout.
    size_t GetNumTimeSteps() const
    {
        if (!m_pMBLayout)
            LogicError("GetNumTimeSteps: invalid to call on a node without MB layout"); // since it has no notion of time
        return m_pMBLayout->GetNumTimeSteps();
    }

public:

    // forming the actual tensor that describes the full object
    TensorShape GetTensorShape(size_t rank) const;

protected:

    size_t DetermineElementwiseTensorRank() const;                          // determine tensor rank when considering all inputs with padding

public:

    TensorShape GetTensorSliceFor(size_t rank, const FrameRange& fr) const; // form tensor shape of the slice referenced by FrameRange. Public since nodes may call it for their inputs.

    // -----------------------------------------------------------------------
    // inputs
    // -----------------------------------------------------------------------

    // access an input
    const ComputationNodeBasePtr& Input(size_t index) const { return m_inputs[index]; }

    // access all inputs (use this for range-based for loops)
    const std::vector<ComputationNodeBasePtr>& GetInputs() const { return m_inputs; }
    const size_t GetNumInputs() const { return m_inputs.size(); }
    bool IsLeaf() const { return GetNumInputs() == 0; }

    // attaching/detaching inputs
    virtual void AttachInputs(const std::vector<ComputationNodeBasePtr>& inputs) = 0;
    // convenience versions that take individual arguments
    void AttachInputs(const ComputationNodeBasePtr& singleInput)
    {
        AttachInputs(std::vector<ComputationNodeBasePtr>{singleInput});
    }
    void AttachInputs(const ComputationNodeBasePtr& leftInput, const ComputationNodeBasePtr& rightInput)
    {
        AttachInputs(std::vector<ComputationNodeBasePtr>{leftInput, rightInput});
    }
    void AttachInputs(const ComputationNodeBasePtr& leftInput, const ComputationNodeBasePtr& middleInput, const ComputationNodeBasePtr& rightInput)
    {
        AttachInputs(std::vector<ComputationNodeBasePtr>{leftInput, middleInput, rightInput});
    }
    void AttachInputs(const ComputationNodeBasePtr& firstInput, const ComputationNodeBasePtr& secondInput, const ComputationNodeBasePtr& thirdInput, const ComputationNodeBasePtr& fourthInput)
    {
        AttachInputs(std::vector<ComputationNodeBasePtr>{firstInput, secondInput, thirdInput, fourthInput});
    }
    void AttachInputs(const ComputationNodeBasePtr& firstInput, const ComputationNodeBasePtr& secondInput, const ComputationNodeBasePtr& thirdInput, const ComputationNodeBasePtr& fourthInput, const ComputationNodeBasePtr& fifthInput)
    {
        AttachInputs(std::vector<ComputationNodeBasePtr>{firstInput, secondInput, thirdInput, fourthInput, fifthInput});
    }
    void AttachInputs(const ComputationNodeBasePtr& firstInput, const ComputationNodeBasePtr& secondInput, const ComputationNodeBasePtr& thirdInput, const ComputationNodeBasePtr& fourthInput, const ComputationNodeBasePtr& fifthInput, const ComputationNodeBasePtr& sixthInput)
    {
        AttachInputs(std::vector<ComputationNodeBasePtr>{firstInput, secondInput, thirdInput, fourthInput, fifthInput, sixthInput});
    }

    virtual void DetachInputs()
    {
        m_inputs.clear();
    }

    virtual void SetInput(const size_t childIndex, const ComputationNodeBasePtr& node) = 0;

    // helper for the factory function for ComputationNodes
    static vector<ComputationNodeBasePtr> GetInputsFromConfig(const ScriptableObjects::IConfigRecordPtr configp)
    {
        vector<ComputationNodeBasePtr> inputs;
        const auto* inputsArg = configp->Find(L"inputs");
        if (inputsArg)
        {
            if (inputsArg->Is<ComputationNodeBase>()) // single arg
                inputs.push_back(*inputsArg);
            else // a whole vector
            {
                ScriptableObjects::ConfigArrayPtr inputsArray = *inputsArg;
                const auto range = inputsArray->GetIndexRange();
                for (int i = range.first; i <= range.second; i++) // pull them. This will resolve all of them.
                    inputs.push_back(inputsArray->At(i, [](const wstring&)
                                                     {
                                                         LogicError("GetInputs: out of bounds index while iterating??");
                                                     }));
            }
        }
        return inputs;
    }

    // -----------------------------------------------------------------------
    // accessors
    // -----------------------------------------------------------------------

    DEVICEID_TYPE GetDeviceId() const { return m_deviceId; }

    // helper to access to element(0,0) without having to type-cast
    virtual double Get00Element() const = 0;

    // TODO: two sets of functions, choose one
    const std::wstring& NodeName() const { return m_nodeName; }
    std::wstring GetName() const { return m_nodeName; }
    void SetNodeName(const std::wstring& nodeName) { m_nodeName = nodeName; }
    /*HasName::*/ void SetName(const std::wstring& newName) override // also for use by ExperimentalNetworkBuilder
    {
        m_nodeName = newName;
        fprintf(stderr, "Node --> %ls = %ls\n", NodeName().c_str(), OperationName().c_str()), fflush(stderr);
    }

    const bool&/*TODO: should be bool by value*/ NeedGradient() { return m_needsGradient; }

    void SetParameterUpdateRequired(bool f) { m_parameterUpdateRequired = f; }
    bool IsParameterUpdateRequired() const { return m_parameterUpdateRequired; }

    // return true if the node's value should be computed before the normal training. e.g., mean and invStd of input features.
    virtual bool /*IComputationNode::*/ RequiresPreCompute() const { return false; }

    // -----------------------------------------------------------------------
    // validation
    // -----------------------------------------------------------------------

    // This is overridden by every node. This base class just checks for unconnected and empty inputs. Overrides must call their base version first.
    virtual void Validate(bool isFinalValidationPass) // main base validation function
    {
        // check for NULL pointers
        for (size_t i = 0; i < m_inputs.size(); i++)
        {
            if (!m_inputs[i])
                RuntimeError("Validate: Input [%d] of %ls node '%ls' is empty (NULL, not connected).", (int) i, OperationName().c_str(), NodeName().c_str());
        }
        // check for empty inputs
        if (isFinalValidationPass)
        {
            for (const auto& child : m_inputs)
                if (child->GetSampleMatrixNumRows() == 0)
                    RuntimeError("%ls %ls operation: input %ls %ls has 0 elements.", NodeName().c_str(), OperationName().c_str(), child->NodeName().c_str(), child->OperationName().c_str());
        }
    }

protected:

    // helper functions for common cases
    void ValidateUnaryMap(bool isFinalValidationPass);
    void ValidateUnaryReduce(bool isFinalValidationPass);
    void ValidateInferBinaryInputDims();
    void ValidateBinaryZip(bool isFinalValidationPass, bool allowBroadcast);
    void ValidateBinaryReduce(bool isFinalValidationPass);
    void InferMBLayoutFromInputsForStandardCase();
    virtual void ValidateInferInputDimsFrom(const TensorShape&) = 0;    // (implemented by ComputationNode<ElemType>

public:

    // -----------------------------------------------------------------------
    // forward prop, backprop
    // -----------------------------------------------------------------------

    virtual void /*IComputationNode::*/ BeginForwardProp() override // called before first iteration step of ForwardProp()
    {
#ifdef TRACK_GAP_NANS
        fprintf(stderr, "BeginForwardProp: %ls %ls operation\n", NodeName().c_str(), OperationName().c_str());
#endif
    }
    virtual void /*IComputationNode::*/ EndForwardProp() override // called after last iteration step of ForwardProp()
    {
#ifdef TRACK_GAP_NANS
        fprintf(stderr, "EndForwardProp: %ls %ls operation\n", NodeName().c_str(), OperationName().c_str());
#endif
    }
    virtual void /*IComputationNode::*/ BeginBackprop() override // called before first iteration step of ComputeGradient()
    {
#ifdef TRACK_GAP_NANS
        fprintf(stderr, "BeginBackprop: %ls %ls operation\n", NodeName().c_str(), OperationName().c_str());
#endif
    }
    virtual void /*IComputationNode::*/ EndBackprop() override // called after last iteration step of ComputeGradient()
    {
#ifdef TRACK_GAP_NANS
        fprintf(stderr, "EndBackprop: %ls %ls operation\n", NodeName().c_str(), OperationName().c_str());
#endif
    }

    // check whether a node is out of date w.r.t. its children, for lazy evaluation
    // If this returns true, node must be evaluated to update m_value.
    // This is virtual because it is overridden by traversal nodes, which would check all their nodes' inputs.
    virtual bool IsOutOfDateWrtInputs() const
    {
        for (const auto & input : GetInputs())
            if (!input->IsOlderThan(*this))
                return true;
        // Note: This ^^ must also return true when time stamps are the same, for an unknown reason (possibly an initialization condition). We should track this down some day.
        return false;
    }

    // -----------------------------------------------------------------------
    // masking
    // -----------------------------------------------------------------------

    // overridden by <ElemType> variant only
    virtual void MaskMissingValueColumnsToZero(const FrameRange&) = 0;
    virtual void MaskMissingGradientColumnsToZero(const FrameRange&) = 0;
    virtual void InvalidateMissingValueColumns(const FrameRange&) = 0;
    virtual void InvalidateMissingGradientColumns(const FrameRange&) = 0;

    virtual void ZeroGradientsOfInputs() = 0;

    // -----------------------------------------------------------------------
    // memory sharing
    // -----------------------------------------------------------------------

    // Is the output value of the computation node needed for computing
    // gradients of any of the input nodes
    // Base-class version makes conservative assumption that it is. Override if not.
    virtual bool OutputUsedInComputingInputNodesGradients() const { return true; }

    // Is the output value of the specified  input node needed for computing
    // gradients of any of the input nodes
    // Base-class version makes conservative assumption that it is. Override if not.
    virtual bool InputUsedInComputingInputNodesGradients(size_t /*childIndex*/) const { return true; }

    void SetOutputNeededDuringBackprop(bool f) { m_outputNeededDuringBackprop = f; }
    bool IsOutputNeededDuringBackprop() const { return !g_shareNodeValueMatrices || m_outputNeededDuringBackprop; }

    // -----------------------------------------------------------------------
    // helpers for network traversal
    // -----------------------------------------------------------------------

    // determine enumeration order for everything needed to evaluate this node (and its children)
    // This creates a list such that children are evaluated before their parents.
    // If !forForwardProp then the order will be reversed, suitable for backprop.
    // TODO: This should be a method of ComputationNetwork, not ComputationNode.
    static std::list<ComputationNodeBasePtr> EnumerateNodes(const std::vector<ComputationNodeBasePtr>& allRoots)
    {
        std::list<ComputationNodeBasePtr> nodes;
        std::unordered_set<ComputationNodeBasePtr> visited;

        for (const auto& root : allRoots)
            root->EnumerateNodesRec(visited, nodes); // call into the recursive portion of this function below

        return nodes;
    }

    // and a version that does it for only one root 'this'
    std::list<ComputationNodeBasePtr> EnumerateNodes() /*const*/
    {
        return EnumerateNodes(std::vector<ComputationNodeBasePtr>{shared_from_this()});
    }

private:

    // Recursive part of EnumerateNodes().
    void EnumerateNodesRec(std::unordered_set<ComputationNodeBasePtr>& visited, std::list<ComputationNodeBasePtr>& result) /*const*/ // const not working due to shared_from_this()
    {
        if (visited.find(shared_from_this()) == visited.end()) // do not include a node twice
        {
            visited.insert(shared_from_this()); // have visited tagged here to avoid infinite loop over children, children's children, etc

            // children first for function evaluation
            for (int i = 0; i < m_inputs.size(); i++)
                if (m_inputs[i])
                    m_inputs[i]->EnumerateNodesRec(visited, result);

            // now that all children are in list before us, put ourselves
            result.push_back(shared_from_this());
        }
    }

public:

    // -----------------------------------------------------------------------
    // miscellaneous
    // -----------------------------------------------------------------------

    // casting helpers
    template <typename N>
    N* As()
    {
        auto p = dynamic_cast<N*>(this);
        if (!p)
            LogicError("Attempted to type-cast node %ls %ls to %s, which is not possible.", NodeName().c_str(), OperationName().c_str(), typeid(N).name());
        return p;
    }
    template <typename N>
    bool Is()
    {
        return dynamic_cast<N*>(this) != nullptr;
    }

    virtual bool UnitTest() { return true; }

    // implemented by ComputationNode<ElemType>
    // for debugging purpose
    virtual void PrintSelf(bool printMatrices = false) const = 0;

    // called in validation loop right before Validate()
    virtual void /*IComputationNode::*/ PrintSelfBeforeValidation() const
    {
        fprintf(stderr, "\nValidating --> %ls = %ls", NodeName().c_str(), OperationName().c_str());

        if (!IsLeaf())
        {
            fprintf(stderr, "(");
            for (size_t i = 0; i < GetNumInputs(); i++)
            {
                const auto& child = m_inputs[i];
                if (i > 0)
                    fprintf(stderr, ", ");

                if (child == nullptr)
                {
                    fprintf(stderr, "NULL");
                    continue;
                }

                const char* mbSizeMark = child->m_pMBLayout ? " x *" : "";
                if (child->m_sampleLayout.GetRank() == 3 && (child->m_sampleLayout[1] != 1 || child->m_sampleLayout[0] != 1)) // looks like an image: use WHC notation
                    fprintf(stderr, "%ls[%s%s {W=%lu, H=%lu, C=%lu}]", child->NodeName().c_str(), string(child->m_sampleLayout).c_str(), mbSizeMark,
                            child->m_sampleLayout[1], child->m_sampleLayout[2], child->m_sampleLayout[0]);
                // BUGBUG: This ^^ will print based on the old legacy layout, and we have no way of knowing here whether that is correct.
                else
                    fprintf(stderr, "%ls[%s%s]", child->NodeName().c_str(), string(child->m_sampleLayout).c_str(), mbSizeMark);
            }
            fprintf(stderr, ")");
        }
    }

    // helper for topology plot: enumerate arcs that can be reached starting from the current node's children
    typedef std::pair<ComputationNodeBasePtr, ComputationNodeBasePtr> ComputationArc;
    // TODO: This should be a method of ComputationNetwork, not ComputationNode.
    void EnumerateArcs(std::unordered_set<ComputationNodeBasePtr>& visited, std::list<ComputationArc>& arcs);

protected:

    // -----------------------------------------------------------------------
    // data members
    // -----------------------------------------------------------------------

    // administrative
    DEVICEID_TYPE m_deviceId; // CPU=-1, >=0 GPU
    std::wstring m_nodeName;

    // inputs
    std::vector<ComputationNodeBasePtr> m_inputs;

    // dimensions and layout
    // Data is stored as a Matrix object, but often it is interpreted as a tensor.
    // For nodes that carry data (samples), each sample is a column of the matrix, which is interpreted as
    // a tensor (n-dimensional array) described by m_sampleLayout. The MBLayout describes the meaning
    // of the column index.
    // For nodes that do not carry data, the last tensor index of m_sampleLayout is the number of columns.
    TensorShape m_sampleLayout; // sample layout
    MBLayoutPtr m_pMBLayout;

    // flags related to gradient propagation
    bool m_parameterUpdateRequired;    // update parameters? Only used for LearnableParameters.    --TODO: Should we make this a member of LearnableParameters actually? And require a type cast? Currently it is read out for all leaves.
    bool m_gradientInitialized;        // indicates whether the gradient matrix has been resized and initialized to 0
    bool m_outputNeededDuringBackprop; // indicates whether the output value of the node is needed during backprop
};
typedef ComputationNodeBase::ComputationNodeBasePtr ComputationNodeBasePtr;

// =======================================================================
// NumInputs -- little helper interface to allow derived Node classes to specify how many inputs they expect
// =======================================================================

struct INumInputs { virtual size_t GetExpectedNumInputs() const = 0; };
template <size_t m_numInputs>
struct NumInputs : public INumInputs // e.g. derive from NumInputs<2>
{
    size_t GetExpectedNumInputs() const override final
    {
        return m_numInputs;
    }
};

// =======================================================================
// ComputationNode -- abstract base class for computation nodes, deriving
// from CompuationNodeBase, parameterized by float vs. double
// =======================================================================

template <class ElemType>
class ComputationNode : public ComputationNodeBase // abstract class that cannot be instantiated
{
    typedef ComputationNodeBase Base;

protected:

    // std containers such as list and map does not support class reference so we need to use pointer
    typedef shared_ptr<ComputationNode<ElemType>> ComputationNodePtr;

public:

    using ComputationNodeBase::AttachInputs; // import the convenience functions that take 1..6 parameters
    using ComputationNodeBase::SetDims;
    typedef ElemType OurElemType;

    // -----------------------------------------------------------------------
    // construction, copying, (de-)serialization
    // -----------------------------------------------------------------------

    // public constructor
    // Note: use the New<> helper function that is declared next, which gives you the convenience of returning a shared_ptr
    ComputationNode(DEVICEID_TYPE deviceId, const wstring& name)
        : ComputationNodeBase(deviceId, name)
    {
    }

    // recover a shared_ptr from ourselves if given a naked pointer
    ComputationNodePtr shared_from_this()
    {
        return dynamic_pointer_cast<ComputationNode<ElemType>>(ComputationNodeBase::shared_from_this());
    }

    // recover a ComputationNodePtr (which is a shared_ptr) from a naked pointer to our base type (ComputationNodeBase) stored as a void* (old NDL parser does that)
    static ComputationNodePtr FromVoidPtr(void* vp)
    {
        auto p = dynamic_cast<ComputationNode<ElemType>*>((ComputationNodeBase*)vp); // TODO: check that all void* casts really come from ComputationNodeBasePtr; or add a method ToVoidPtr(). Or get rid of the void*?!
        return p->shared_from_this();
    }

    virtual void CopyTo(ComputationNodeBasePtr nodeP, const std::wstring& newName, const CopyNodeFlags flags) const override
    {
        Base::CopyTo(nodeP, newName, flags);
        if (flags & CopyNodeFlags::copyNodeValue)
        {
            auto node = DownCast(nodeP);
            *node->m_value = *m_value;
            if (m_gradient)
                *node->m_gradient = *m_gradient;
            else
                node->m_gradient = nullptr;
        }
    }

    // duplicate a node
    ComputationNodeBasePtr Duplicate(const std::wstring& newName, const CopyNodeFlags flags)
    {
        const std::wstring& name = (newName == L"") ? NodeName() : newName;
        ComputationNodeBasePtr node(NewThis(m_deviceId, name)); // NewThis() is a virtual function that creates a new node of the actual type of 'this'
        node->CopyTo(shared_from_this(), newName, flags);       // note: shared_from_this() is the base class, but CopyTo() up-casts it as needed
        return node;
    }

    // creation from configuration
    // Nodes with NumInputs<> should say DeclareConstructorFromConfigWithNumInputs(ClassName), and nodes without DeclareConstructorFromConfig(ClassName).
    // The macro will forward to the regular constructor of the node (which may do more than just calling the base constructor), and then attach the inputs from config.
#define DeclareConstructorFromConfig(C)                  \
    C(const ScriptableObjects::IConfigRecordPtr configp) \
        : C(configp->Get(L"deviceId"), L"<placeholder>") \
    {                                                    \
        AttachInputs(configp);                           \
    }
#define DeclareConstructorFromConfigWithNumInputs(C)         \
    C(const ScriptableObjects::IConfigRecordPtr configp)     \
        : C(configp->Get(L"deviceId"), L"<placeholder>")     \
    {                                                        \
        AttachInputs(configp, this->GetExpectedNumInputs()); \
    }

    // helper to load m_value from a stream
    // This function updates the dimensions to a 2D matrix.
    // If a different tensor layout is associated with this, it must be implanted afterwards.
    // Nodes that call this never have an MB layout.
    void LoadValue(File& fstream)
    {
        CreateMatrixIfNull(m_value);
        fstream >> Value();
        // above reads dimensions, so we must update our own dimensions
        SetDims(TensorShape(Value().GetNumRows(), Value().GetNumCols()), false);
    }

    // reader updated m_functionValue and MBLayout--ensure our internal state is consistent
    virtual void NotifyFunctionValuesMBSizeModified() override final
    {
        if (!HasMBLayout())
            LogicError("NotifyFunctionValuesMBSizeModified: Must only be called on nodes with MBLayout.");
        if (GetSampleMatrixNumRows() != Value().GetNumRows())
            LogicError("NotifyFunctionValuesMBSizeModified: %ls %ls operation had its row dimension %d changed by the reader to %d.", NodeName().c_str(), OperationName().c_str(), (int) GetSampleMatrixNumRows(), (int) Value().GetNumRows());
        if (GetMBLayout()->GetNumCols() != Value().GetNumCols())
            LogicError("NotifyFunctionValuesMBSizeModified: %ls %ls operation had its col dimension %d changed by the reader to %d, but different from MBLayout.", NodeName().c_str(), OperationName().c_str(), (int) GetMBLayout()->GetNumCols(), (int) Value().GetNumCols());
    }

    // -----------------------------------------------------------------------
    // inputs
    // -----------------------------------------------------------------------

    // AttachInputs() -- attach the inputs of a node
    // This verifies the number of inputs. For that, nodes with fixed number of inputs derive from NumInputs<N>.
    // This function discovers this through RTTI and performs a runtime check. Nodes should not have additional checks in their implementation (save the code).
    // Note: Nodes with variable number of inputs will not derive from NumInputs<>, but instead check their inputs in Validate().
    void AttachInputs(const std::vector<ComputationNodeBasePtr>& inputs)
    {
#ifdef _DEBUG
        wstring name = NodeName();
        name; // (for easier debugging)
#endif
        const auto* pNumInputs = dynamic_cast<INumInputs*>(this); // if this class also derives from NumInputs<N> then N is the expected number of inputs
        if (pNumInputs && pNumInputs->GetExpectedNumInputs() != inputs.size())
            RuntimeError("%ls operation '%ls' expects %d inputs (given: %d)", OperationName().c_str(), NodeName().c_str(), (int) pNumInputs->GetExpectedNumInputs(), (int) inputs.size());
        m_inputs.resize(inputs.size());
        for (size_t i = 0; i < m_inputs.size(); i++)
            if (inputs[i])
                m_inputs[i] = DownCast(inputs[i]); // (DownCast() checks the type; the assignment then downcasts it again)
            else
                m_inputs[i] = nullptr; // during network creation, nullpts are possible
    }

protected:

    // AttachInputs() from config
    void AttachInputs(const ScriptableObjects::IConfigRecordPtr configp, size_t expectedNumInputs = SIZE_MAX)
    {
        const auto inputs = GetInputsFromConfig(configp);
        if (expectedNumInputs != SIZE_MAX)
        {
            if (inputs.size() != expectedNumInputs)
            {
                // print an error. For that, find at least one argument
                auto* val = configp->Find(L"inputs");
                if (!val) // if there is no 'inputs' then get the first item of this config record for a Fail() function
                {
                    auto members = configp->GetMemberIds();
                    if (members.size() > 0)
                        val = configp->Find(members.front());
                }
                if (val)
                    val->Fail(msra::strfun::wstrprintf(L"Expected %d inputs, but %d were given.", (int) expectedNumInputs, (int) inputs.size()));
                else
                    InvalidArgument("Expected %d inputs, but %d were given.", (int) expectedNumInputs, (int) inputs.size());
            }
        }
        AttachInputs(inputs);
    }

    // up-cast to make life easier
    static ComputationNodePtr DownCast(ComputationNodeBasePtr inode)
    {
        ComputationNodePtr node = dynamic_pointer_cast<ComputationNode<ElemType>>(inode);
        if (!node)
            InvalidArgument("an ComputationNodeBasePtr of mismatching precision was passed");
        return node;
    }

    inline ComputationNodePtr Input(const size_t inputIndex) const
    {
        if (inputIndex >= m_inputs.size())
            LogicError("Inputs: inputIndex %d is out of range for %ls %ls operation.", (int) inputIndex, NodeName().c_str(), OperationName().c_str());
        return DownCast(m_inputs[inputIndex]);
    }

    void /*ComputationNodeBase::*/ SetInput(const size_t childIndex, const ComputationNodeBasePtr& inode) override
    {
        const ComputationNodePtr node = DownCast(inode);

        // require first nodes specified before the second to avoid null nodes condition.
        if (childIndex > m_inputs.size())
            InvalidArgument("SetInput: You must specify the input for children with index less than this one first.");

        // expand the inputs to exist up to the desired index
        while (childIndex >= m_inputs.size())
            m_inputs.push_back(nullptr);

        // set the input value
        m_inputs[childIndex] = node;
    }

public:

    // -----------------------------------------------------------------------
    // validation
    // -----------------------------------------------------------------------

    void ValidateInferInputDimsFrom(const TensorShape& otherShape) override final;

    // -----------------------------------------------------------------------
    // masking
    // -----------------------------------------------------------------------

    static void MaskMissingColumnsToZero(Matrix<ElemType>& matrixToBeMasked, const MBLayoutPtr& pMBLayout, const FrameRange& fr)
    {
        // fprintf(stderr, "masking column range %d\n", (int)fr.timeIdxInSeq);
        MaskMissingColumnsTo(matrixToBeMasked, pMBLayout, fr, (ElemType) 0);
    }

    void /*ComputationNodeBase::*/ MaskMissingValueColumnsToZero(const FrameRange& fr) override final
    {
        // fprintf(stderr, "%ls %ls m_value ", NodeName().c_str(), OperationName().c_str());
        MaskMissingColumnsToZero(*m_value, m_pMBLayout, fr);
    }
    void /*ComputationNodeBase::*/ MaskMissingGradientColumnsToZero(const FrameRange& fr) override final
    {
        // fprintf(stderr, "%ls %ls m_gradient ", NodeName().c_str(), OperationName().c_str());
        MaskMissingColumnsToZero(*m_gradient, m_pMBLayout, fr);
    }

    // for debugging, set the gaps to NaN instead (to track whether it bubbles up somewhere)
    void InvalidateMissingValueColumns(const FrameRange& fr) override final
    {
        // fprintf(stderr, "invalidating %ls %ls m_value column range %d\n", NodeName().c_str(), OperationName().c_str(), (int)fr.timeIdxInSeq);
        MaskMissingColumnsTo(*m_value, m_pMBLayout, fr, Matrix<ElemType>::MakeNan(__LINE__));
    }
    void InvalidateMissingGradientColumns(const FrameRange& fr) override final
    {
        // fprintf(stderr, "invalidating %ls %ls m_gradient column range %d\n", NodeName().c_str(), OperationName().c_str(), (int)fr.timeIdxInSeq);
        MaskMissingColumnsTo(*m_gradient, m_pMBLayout, fr, Matrix<ElemType>::MakeNan(__LINE__));
    }

    // -----------------------------------------------------------------------
    // accessors for value and gradient
    // -----------------------------------------------------------------------

    const Matrix<ElemType>& Value() const { return *m_value; }
    Matrix<ElemType>&       Value()       { return *m_value; }

    const Matrix<ElemType>& Gradient() const { return *m_gradient; }
    Matrix<ElemType>&       Gradient()       { return *m_gradient; }

private:

    // map a tensor to a matrix
    // The leading dimension maps to rows, the rest to columns, for compat with sparse matrix lib.
    Matrix<ElemType>& TensorAsMatrix(Matrix<ElemType>& data)
    {
        size_t numRows = GetAsMatrixNumRows();
        size_t numCols = GetAsMatrixNumCols();
        // We only get here if the tensor indeed describes an 1D or 2D object. In that case, just verify the dimensions.
        data.VerifySize(numRows, numCols);
        return data;
    }

public:

    Matrix<ElemType>& ValueAsMatrix() { return TensorAsMatrix(*m_value); }
    Matrix<ElemType>& GradientAsMatrix() { return TensorAsMatrix(*m_gradient); }

    // function to access any input and output, value and gradient, whole batch or single frame
    // Note: This returns a reference into 'data' in the form of a column slice, i.e. a small matrix object that just points into 'data'.
    Matrix<ElemType> DataFor(Matrix<ElemType>& data, const FrameRange& fr /*select frame or entire batch*/)
    {
        try
        {
            return DataWithMBLayoutFor(data, fr, m_pMBLayout);
        }
        catch (const logic_error& e) // catch the error and rethrow it with the node name attached
        {
            LogicError("%s, for %ls %ls operation.", e.what(), NodeName().c_str(), OperationName().c_str());
        }
    }

    Matrix<ElemType> ValueFor(const FrameRange& fr /*select frame or entire batch*/)
    {
        return DataFor(Value(), fr);
    }
    Matrix<ElemType> GradientFor(const FrameRange& fr /*select frame or entire batch*/)
    {
        return DataFor(Gradient(), fr);
    }
    // use the following two versions if you assume the inputs may contain gaps that must be set to zero because you want to reduce over frames with a BLAS operation
    Matrix<ElemType> MaskedValueFor(const FrameRange& fr /*select frame or entire batch*/)
    {
        MaskMissingValueColumnsToZero(fr);
        return ValueFor(fr);
    }
    Matrix<ElemType> MaskedGradientFor(const FrameRange& fr /*select frame or entire batch*/)
    {
        MaskMissingGradientColumnsToZero(fr);
        return GradientFor(fr);
    }
    // tensor version of the above functions
    TensorView<ElemType> DataTensorFor(Matrix<ElemType>& data, size_t rank, const FrameRange& fr)
    {
        try
        {
            return TensorView<ElemType>(data, GetTensorSliceFor(rank, fr));
        }
        catch (const logic_error& e) // catch the error and rethrow it with the node name attached
        {
            LogicError("%s, for %ls %ls operation.", e.what(), NodeName().c_str(), OperationName().c_str());
        }
    }
    TensorView<ElemType> ValueTensorFor(size_t rank, const FrameRange& fr)
    {
        return DataTensorFor(Value(), rank, fr);
    }
    TensorView<ElemType> GradientTensorFor(size_t rank, const FrameRange& fr)
    {
        return DataTensorFor(Gradient(), rank, fr);
    }

    // TODO: Are all these meant to read out a scalar? Then rename and verify dimensions.
    virtual double Get00Element() const override final { return Value().Get00Element(); }

    // -----------------------------------------------------------------------
    // dimensions and allocation
    // -----------------------------------------------------------------------

    // update temporary variables of a node to match MBLayout
    virtual void UpdateFunctionMBSize() override
    {
    }

private:

    // determine the size that we should set our Matrix storage to
    void DetermineDataSize(size_t& rows, size_t& cols) const
    {
        if (HasMBLayout())
        {
            rows = GetSampleMatrixNumRows();
            cols = GetSampleMatrixNumCols();
        }
        else
        {
            const auto& shape = GetSampleLayout();
            rows = shape.GetRank() > 0 ? shape[0] : 0;
            cols = rows > 0 ? shape.GetNumElements() / rows : 0;
        }
    }

protected:

    // set the size of the underlying Matrix object to match node dimensions
    void UpdateDataSize(Matrix<ElemType>& m)
    {
        size_t rows, cols;
        DetermineDataSize(rows, cols);
        m.Resize(rows, cols);
    }
    // and verify the condition that UpdateDataSize() creates (used for sanity checking after loading parameters)
    void VerifyDataSize(Matrix<ElemType>& m)
    {
        size_t rows, cols;
        DetermineDataSize(rows, cols);
        m.VerifySize(rows, cols);
    }

public:
    // update the actual matrix allocation for m_value based on the node dimension
    void UpdateFunctionValuesSize()
    {
        UpdateDataSize(Value());
    }

    // -----------------------------------------------------------------------
    // forward propagation, backpropagation
    // -----------------------------------------------------------------------

    // this is called before a node's ForwardProp() function is called (in loops: for the first time)
    // This is where we
    //  - update the node dimension based on actual MB size
    //  - (re-)allocate the m_value matrix, which may be shared across nodes and thus have changed dimensions
    virtual void /*IComputationNode::*/ BeginForwardProp() override // called before first iteration step of ForwardProp()
    {
        Base::BeginForwardProp();

        // update the actual m_value allocation
        if (!IsLeaf() && !RequiresPreCompute()) // TODO: guard this through overrides instead
            UpdateFunctionValuesSize();

        // give nodes a chance to update their internal state that may also have to match MB size
        UpdateFunctionMBSize();

        // and make sure dimensions are what we expect
        VerifyDataSize(Value());
    }

#ifdef _DEBUG
    // NaN checks
    virtual void /*IComputationNode::*/ EndForwardProp() override
    {
        Base::EndForwardProp();
#ifdef TRACK_GAP_NANS
        MaskMissingValueColumnsToZero(FrameRange(m_pMBLayout)); // HasNaN() operates on a whole matrix, so first flatten all gaps to 0
        if (Value().HasNan("EndForwardProp"))
            LogicError("%ls %ls operation unexpectedly produced NaN values.", NodeName().c_str(), OperationName().c_str());
#endif
#if 0   // use this to track values of all nodes
        MaskMissingValueColumnsToZero(FrameRange(m_pMBLayout)); // HasNaN() operates on a whole matrix, so first flatten all gaps to 0
        Value().Print(msra::strfun::utf8(NodeName()), 0, min(Value().GetNumRows()-1, 4), 0, min(Value().GetNumCols()-1, 4));
#endif
        InvalidateMissingValueColumns(FrameRange(m_pMBLayout)); // blast NaNs into columns that are gaps in a packed layout
    }
#endif

#if 0   // (keep it around in case we need to add stuff in the future)
        virtual void /*IComputationNode::*/BeginBackprop() override
        {
            Base::BeginBackprop();
        }
#endif

#ifdef _DEBUG
    virtual void /*IComputationNode::*/ EndBackprop() override
    {
        Base::EndBackprop();
#ifdef TRACK_GAP_NANS
        for (size_t i = 0; i < m_inputs.size(); i++)
        {
            ComputationNodePtr child = Input(i);
            if (child->m_needsGradient)
            {
                child->MaskMissingGradientColumnsToZero(FrameRange(child->GetMBLayout())); // HasNaN() operates on a whole matrix, so first flatten all gaps to 0
                if (child->Gradient().HasNan("EndBackprop"))
                    LogicError("%ls %ls operation unexpectedly produced NaN gradients.", child->NodeName().c_str(), child->OperationName().c_str());
            }
        }
#endif
    }
#endif

    // this is the entry point from Network; while it will call virtual BackpropTo() into the actual node implementation
    // TODO: move to -Base (or -Network?)
    void Backprop(const FrameRange& fr, bool childrenInThisLoop, bool childrenInOuterLoop) override
    {
        if (fr.IsAllFrames() && IsPartOfLoop() && childrenInThisLoop)
            LogicError("%ls %ls operation: Backprop called with whole-batch FrameRange on node that participates in a loop", NodeName().c_str(), OperationName().c_str());

        for (size_t i = 0; i < m_inputs.size(); i++)
        {
            ComputationNodePtr child = Input(i);
            if (child->m_needsGradient &&
                (childrenInThisLoop && child->IsPartOfLoop() == IsPartOfLoop() ||
                 childrenInOuterLoop && child->IsPartOfLoop() != IsPartOfLoop()))
            {
                // fprintf(stderr, "Backprop: %ls %ls operation -> child %d %ls %ls\n", NodeName().c_str(), OperationName().c_str(), (int)i, child->NodeName().c_str(), child->OperationName().c_str());
                if (!m_needsGradient)
                    LogicError("%ls %ls operation has m_needsGradient set to false but children require it.", NodeName().c_str(), OperationName().c_str());
#ifdef DISPLAY_DEBUG
                fprintf(stderr, "    [%lu]: %ls(%ls)\n", i, child->OperationName().c_str(), child->NodeName().c_str());
#endif
#if DUMPOUTPUT
                fprintf(stderr, "Backprop%d_%ls\n", i, NodeName().c_str());
#endif
                child->LazyZeroGradient(); // set gradient to 0 if this is the first time

                // If we propagate from a loop to a node that is outside the loop, we are not efficient.
                // This case is handled by SEQTraversalFlowControlNode::Backprop().
                // The check below is to verify that.
                if (IsPartOfLoop() && !child->IsPartOfLoop() && !fr.IsAllFrames())
                {
                    LogicError("Backprop: Inefficiency: %ls %ls operation in loop propagates gradient to non-loop %ls %ls\n",
                               NodeName().c_str(), OperationName().c_str(), child->NodeName().c_str(), child->OperationName().c_str());
                }

                // fprintf(stderr, "BackpropTo %d %d %ls %ls\n", (int)fr.timeIdxInSeq, (int)i, NodeName().c_str(), OperationName().c_str());
                BackpropTo(i, fr); // this computes partial wrt to the child and sums the gradient value in the child
            }
#ifdef DISPLAY_DEBUG
            else
                fprintf(stderr, "    [%lu]: %s(%s) (no gradient needed so don't compute for)\n", i, child->OperationName().c_str(), child->NodeName().c_str());
#endif
        }
    }

    // TODO: why of the inputs, and not the node itself?
    void /*ComputationNodeBase::*/ ZeroGradientsOfInputs() override // clears the lazy-init flags (LazyZeroGradient() actually clears the values lazily)
    {
        for (size_t i = 0; i < m_inputs.size(); i++)
            Input(i)->m_gradientInitialized = false;
    }

    // lazy resetting of gradient
    void LazyZeroGradient()
    {
        if (!m_needsGradient)
            LogicError("%ls %ls operation: LazyZeroGradient() called although this node needs no gradient.", NodeName().c_str(), OperationName().c_str());

        if (m_gradientInitialized)
            return;

        UpdateDataSize(Gradient());
        Gradient().SetValue(0);

        m_gradientInitialized = true;
    }

    // -----------------------------------------------------------------------
    // memory sharing
    // -----------------------------------------------------------------------

    // request matrices needed to do node function value evaluation
    virtual void RequestMatricesBeforeForwardProp(MatrixPool& matrixPool) override
    {
        RequestMatrixFromPool(m_value, matrixPool);
    }

    // release temp matrices that are only used by forward computation
    // don't release matrices that need to be used in the gradient computation
    virtual void ReleaseMatricesAfterForwardProp(MatrixPool& matrixPool) override
    {
        if (!IsOutputNeededDuringBackprop() && (m_value->GetMatrixType() != SPARSE) && isValueSharable())
            ReleaseMatrixToPool(m_value, matrixPool);
    }

    virtual void AllocateGradientMatricesForInputs(MatrixPool& matrixPool) override
    {
        for (int i = 0; i < m_inputs.size(); i++)
        {
            if (m_inputs[i]->NeedGradient())
                m_inputs[i]->RequestMatricesBeforeBackprop(matrixPool);
        }
    }

    // request matrices that are needed for gradient computation
    virtual void RequestMatricesBeforeBackprop(MatrixPool& matrixPool) override
    {
        RequestMatrixFromPool(m_gradient, matrixPool);
    }

    // release gradient and temp matrices that no longer needed after all the children's gradients are computed.
    virtual void ReleaseMatricesAfterBackprop(MatrixPool& matrixPool) override
    {
        if (!IsLeaf() && !RequiresPreCompute())
        {
            if (m_gradient != nullptr && m_gradient->GetMatrixType() != SPARSE) // since we don't have a sparse pool yet
                ReleaseMatrixToPool(m_gradient, matrixPool);

            // Release the Value matrix only if the output value is needed during backprop
            // since in the case it isn't used, we release it during forward prop itself
            if (IsOutputNeededDuringBackprop() && m_value->GetMatrixType() != SPARSE && isValueSharable())
                ReleaseMatrixToPool(m_value, matrixPool);
        }
    }

    void CreateGradientMatrixIfNull()
    {
        CreateMatrixIfNull(m_gradient);
    }

    void MarkValueNonSharable() override
    {
        m_valueSharable = false;
        CreateMatrixIfNull(m_value);
    }

protected:

    // this function is used to create matrices for those needed before matrix pool is available
    // e.g., for model parameters and input nodes you will need to resize the functions based on NDL
    // and before matrix pool is available
    void CreateMatrixIfNull(shared_ptr<Matrix<ElemType>>& matrixPtr)
    {
        if (!matrixPtr)
            matrixPtr = make_shared<Matrix<ElemType>>(m_deviceId);
    }

    void RequestMatrixFromPool(shared_ptr<Matrix<ElemType>>& matrixPtr, MatrixPool& matrixPool)
    {
        if (matrixPtr == nullptr)
        {
            matrixPtr = matrixPool.Request<ElemType>(m_deviceId);
        }
    }

    void ReleaseMatrixToPool(shared_ptr<Matrix<ElemType>>& matrixPtr, MatrixPool& matrixPool)
    {
        assert(matrixPtr != nullptr);
        matrixPool.Release<ElemType>(matrixPtr);
    }

public:

    // -----------------------------------------------------------------------
    // miscellaneous
    // -----------------------------------------------------------------------

    virtual void DumpNodeInfo(const bool /*printValues*/, File& fstream) const;

protected:

    // print node values
    void PrintNodeValuesToFile(const bool printValues, File& fstream) const
    {
        if (printValues)
        {
            fstream << wstring(L"\n");
            const Matrix<ElemType>& m = Value();
            for (size_t i = 0; i < m.GetNumRows(); i++)
            {
                for (size_t j = 0; j < m.GetNumCols(); j++)
                {
                    fstream << m(i, j);
                }
                fstream << wstring(L"\n");
            }
            fstream << wstring(L"####################################################################");
        }
    }

public:

    // TODO: similar to DumpInfo; used by ExperimentalNetworkBuilder test implementation
    /*HasToString::*/ wstring ToString() const override
    {
        // we format it like "name : type rows x cols ( args )"
        wstring result = /*TidyName*/ (NodeName()) + L" : " + OperationName();
        result.append(msra::strfun::wstrprintf(L" [%s%s]", string(GetSampleLayout()).c_str(), HasMBLayout() ? " x *" : ""));
        if (m_inputs.empty())
            result.append(L" ()");
        else
        {
            wstring args;
            bool first = true;
            for (auto& child : m_inputs)
            {
                if (first)
                    first = false;
                else
                    args.append(L"\n");
                args.append(/*TidyName*/ (child->NodeName()));
            }
            result += L" " + NestString(args, L'(', true, ')');
        }
        return result;
    }

    // for debugging purposes
    void /*ComputationNodeBase::*/ PrintSelf(bool printMatrices = false) const
    {
        fprintf(stderr, "\n%ls[%s%s] = %ls", NodeName().c_str(), string(GetSampleLayout()).c_str(), HasMBLayout() ? " x *" : "", OperationName().c_str());

        if (!IsLeaf())
        {
            fprintf(stderr, "(");
            for (size_t i = 0; i < GetNumInputs(); i++)
            {
                if (i > 0)
                    fprintf(stderr, ", ");
                fprintf(stderr, "%ls[%s%s] = %ls", m_inputs[i] ? m_inputs[i]->NodeName().c_str() : L"NULL", string(m_inputs[i]->GetSampleLayout()).c_str(), m_inputs[i]->HasMBLayout() ? " x *" : "", OperationName().c_str());
            }
            fprintf(stderr, ")");
        }

        if (printMatrices)
        {
            fprintf(stderr, "\n    $$$$ Function Values\n");
            Value().Print("FunctionValue");

            fprintf(stderr, "\n    $$$$ Gradient Values\n");
            Gradient().Print("GradientValue");
        }
    }

    // NOTE: we should reimplement this to be thread-safe and use a larger than requested initialized memory block
    // we can then just wrap that memory block in a matrix of the correct dimensions since it will be const no one can change it
    // should only need one memory block per device
    // Thread-safety could be achieved by changing this to a shared_ptr.
    // When using the TensorView interface, one could instead just use a 1x1 matrix with a view that broadcasts its columns (stride 0).
    static const Matrix<ElemType>& ConstOnes(const size_t rows, const size_t cols, const DEVICEID_TYPE deviceId)
    {
        if (s_constOnes.find(rows) == s_constOnes.end() ||
            s_constOnes[rows].find(cols) == s_constOnes[rows].end()) // not found
        {
            Matrix<ElemType>* matrix = new Matrix<ElemType>(rows, cols, (DEVICEID_TYPE) deviceId);
            matrix->SetValue(1);
            s_constOnes[rows][cols] = matrix;
        }

        Matrix<ElemType>* m = s_constOnes[rows][cols];
        m->TransferFromDeviceToDevice(m->GetDeviceId(), deviceId);

        return *m;
    }

    // -----------------------------------------------------------------------
    // data members
    // -----------------------------------------------------------------------

protected:

    shared_ptr<Matrix<ElemType>> m_value, m_gradient;

    static std::map<size_t, std::map<size_t, Matrix<ElemType>*>> s_constOnes;
};

// convenience wrapper for ComputationNode::New()
template <class C, class... _Types>
inline shared_ptr<C> New(_Types&&... _Args)
{
    return make_shared<C>(forward<_Types>(_Args)...);
}

// =======================================================================
// ComputationNodeNonLooping -- abstract base class for computation nodes that do not implement eval/partial for individual frames
// Such as CRFNode, SequenceDecoderNode, and training criteria.
// =======================================================================

// This will provide default implementations for those two functions that will fail at runtime with a meaningful error.
// TODO: Most of these are reduce nodes that output a single number, no MBLayout. Maybe abstract those out further
template <class ElemType>
class ComputationNodeNonLooping : public ComputationNode<ElemType>
{
    typedef ComputationNode<ElemType> Base;

public:
    ComputationNodeNonLooping(DEVICEID_TYPE deviceId, const wstring& name)
        : Base(deviceId, name)
    {
    }

    // these two implement the ComputationNode<> interface
    void ForwardProp(const FrameRange& fr) override final
    {
        if (fr.IsAllFrames())
            ForwardPropNonLooping();
        else
            LogicError("%s node should never be in a loop.", typeid(*this).name());
    }
    void BackpropTo(const size_t inputIndex, const FrameRange& fr) override final
    {
        if (fr.IsAllFrames())
            BackpropToNonLooping(inputIndex);
        else
            LogicError("%s node should never be in a loop.", typeid(*this).name());
    }

    // non-looping node types instead implement these functions
    virtual void ForwardPropNonLooping() = 0;
    virtual void BackpropToNonLooping(size_t inputIndex) = 0;
};

// =======================================================================
// FlowControlNode -- special wrapper node for use by ComputationNetwork only
// =======================================================================

class FlowControlNode : public ComputationNodeBase
{
    typedef ComputationNodeBase Base;

public:
    FlowControlNode()
        : ComputationNodeBase(DEVICEID_NOTYETDETERMINED /*we don't own matrices*/, L"" /*name: we don't care*/)
    {
    }

#pragma warning(disable : 4100)
    // these are meant to be implemented by ComputationNode<ElemType> but should never be called on traversal nodes
    // TODO: There are too many of these. This indicates improper class hierarchies.
    virtual ComputationNodeBase* NewThis(DEVICEID_TYPE deviceId, const wstring& name) override { NOT_IMPLEMENTED; }
    virtual void Validate(bool isFinalValidationPass) override { NOT_IMPLEMENTED; }
    virtual void Save(File& fstream) const override { NOT_IMPLEMENTED; }
    virtual void Load(File& /*fstream*/, size_t /*modelVersion*/) override { NOT_IMPLEMENTED; }
    virtual void CopyTo(ComputationNodeBasePtr node, const std::wstring& newName, const CopyNodeFlags flags) const override { NOT_IMPLEMENTED; }
    virtual ComputationNodeBasePtr Duplicate(const std::wstring& newName, const CopyNodeFlags flags) override { NOT_IMPLEMENTED; }
    virtual double Get00Element() const override { NOT_IMPLEMENTED; }
    virtual void UpdateFunctionMBSize() override { NOT_IMPLEMENTED; }
    virtual void AttachInputs(const std::vector<ComputationNodeBasePtr>& inputs) override { NOT_IMPLEMENTED; }
    virtual void PrintSelf(bool) const override { NOT_IMPLEMENTED; }
    virtual void ValidateInferInputDimsFrom(const TensorShape&) override { NOT_IMPLEMENTED; }
    virtual void SetInput(const size_t, const Microsoft::MSR::CNTK::ComputationNodeBase::ComputationNodeBasePtr&) override { NOT_IMPLEMENTED; }
    virtual void ZeroGradientsOfInputs(void) override { NOT_IMPLEMENTED; }
    virtual void MaskMissingValueColumnsToZero(const Microsoft::MSR::CNTK::FrameRange&) override { NOT_IMPLEMENTED; }
    virtual void MaskMissingGradientColumnsToZero(const Microsoft::MSR::CNTK::FrameRange&) override { NOT_IMPLEMENTED; }
    virtual void InvalidateMissingValueColumns(const Microsoft::MSR::CNTK::FrameRange&) override { NOT_IMPLEMENTED; }
    virtual void InvalidateMissingGradientColumns(const Microsoft::MSR::CNTK::FrameRange&) override { NOT_IMPLEMENTED; }
    virtual void NotifyFunctionValuesMBSizeModified(void) override { NOT_IMPLEMENTED; }
    virtual std::wstring ToString(void) const override { NOT_IMPLEMENTED; }
    // these are meant to be called during computation, so provide dummy implementations
    virtual bool RequiresPreCompute() const override { return false; } // return true if the node's value should be computed before the normal training. e.g., mean and invStd of input features.
    virtual void PrintSelfBeforeValidation() const override { }
    virtual void DumpNodeInfo(const bool /*printValues*/, File& fstream) const override { }

protected: public:                                     // needed in ComputationNetwork::FindInRecurrentLoops(), which really should be part of SEQTraversalFlowControlNode
    std::vector<ComputationNodeBasePtr> m_nestedNodes; // nodes tucked away in this node, in evaluation order
};

// =======================================================================
// ILateAttachingNode -- helper wrapper class for ComputationNodes that must
// AttachInputs() late due to circular references
// =======================================================================

// Instantiate with LateAttachingNode<node type>(lambda, args for node constructor).
// To resolve, call AttachInputs()
// TODO: This is a bit indirect. Can it be done more nicely?
struct ILateAttachingNode { virtual void LateAttachInputs() = 0; };
template <class N>
class LateAttachingNode : public N, public ILateAttachingNode
{
    typedef typename N::OurElemType ElemType;
    function<void(ComputationNode<ElemType>*)> attachInputs;

public:
    // constructor
    template <class... _Types>
    LateAttachingNode(DEVICEID_TYPE deviceId, const wstring& name, const function<void(ComputationNode<ElemType>*)>& attachInputs, _Types&&... _Args)
        : attachInputs(attachInputs), N(deviceId, name, forward<_Types>(_Args)...)
    {
    }
    // the one member that does the work
    void /*ILateAttachingNode::*/ LateAttachInputs()
    {
        attachInputs(dynamic_cast<N*>(this));
        attachInputs = [](ComputationNode<ElemType>*)
        {
            LogicError("LateAttachingNode::AttachInputs: must only be called once");
        };
    }
};

// =======================================================================
// IRecurrentNode -- helper wrapper class for ComputationNodes that can be recurrent
// =======================================================================

struct IRecurrentNode { virtual int GetRecurrenceSteppingDirection() const = 0; };

// =======================================================================
// helper macro to ease access to base members in presence of C++ two-phase name lookup
// =======================================================================

// Add 'typedef ComputationNode<ElemType> Base; UsingComputationNodeMembersBoilerplate;' at the start of each derived class
// (some derived classes define a similar macro; there please modify the typedef for Base accordingly.)
// This macro imports, one by one, every member of ComputationNode into the name space of the derived class.
// Without this, one would have to use the name prefix, or alternatively this->, in front of all base member,
// because the standard does not allow the compiler to do that for you (as MSVC still kindly does).
// If you add new members to ComputationNode, please also add them here.
// This macro expects 'Base' to be the name of the base class. Please also use 'Base' outside this macro to make it less likely to accidentally call the wrong base class members.
// Note: Whoever invented that C++ insanity called two-phase name lookup shall rot in hell, for the crime of causing infinite pain on unsuspecting programmers. [fseide]
#define UsingComputationNodeMembers /*without OperationName; needed to support inconsistent pattern of InputValue--TODO: This comment it out of date. */ \
    \
protected:                                                                                                                                               \
    typedef shared_ptr<ComputationNode<ElemType>> ComputationNodePtr;                                                                                    \
    using Base::BackpropTo;                                                                                                                              \
    using Base::ConstOnes;                                                                                                                               \
    using Base::CopyTo;                                                                                                                                  \
    using Base::CreateMatrixIfNull;                                                                                                                      \
    using Base::CreateUniqId;                                                                                                                            \
    using Base::CreateUniqNodeName;                                                                                                                      \
    using Base::DataFor;                                                                                                                                 \
    using Base::DataTensorFor;                                                                                                                           \
    using Base::DetachInputs;                                                                                                                            \
    using Base::DetermineElementwiseTensorRank;                                                                                                          \
    using Base::DumpNodeInfo;                                                                                                                            \
    using Base::EnumerateNodes;                                                                                                                          \
    using Base::ForwardProp;                                                                                                                             \
    using Base::GetAsMatrixNumCols;                                                                                                                      \
    using Base::GetAsMatrixNumRows;                                                                                                                      \
    using Base::GetDeviceId;                                                                                                                             \
    using Base::GetInputSampleLayout;                                                                                                                    \
    using Base::GetInputsFromConfig;                                                                                                                     \
    using Base::GetMBLayout;                                                                                                                             \
    using Base::GetNumInputs;                                                                                                                            \
    using Base::GetNumParallelSequences;                                                                                                                 \
    using Base::GetNumTimeSteps;                                                                                                                         \
    using Base::GetSampleLayout;                                                                                                                         \
    using Base::GetSampleMatrixNumCols;                                                                                                                  \
    using Base::GetSampleMatrixNumRows;                                                                                                                  \
    using Base::GetTensorShape;                                                                                                                          \
    using Base::GetTensorSliceFor;                                                                                                                       \
    using Base::Gradient;                                                                                                                                \
    using Base::GradientAsMatrix;                                                                                                                        \
    using Base::GradientFor;                                                                                                                             \
    using Base::GradientTensorFor;                                                                                                                       \
    using Base::HasMBLayout;                                                                                                                             \
    using Base::InferMBLayoutFromInputsForStandardCase;                                                                                                  \
    using Base::Input;                                                                                                                                   \
    using Base::InputUsedInComputingInputNodesGradients;                                                                                                 \
    using Base::InvalidateMissingGradientColumns;                                                                                                        \
    using Base::InvalidateMissingValueColumns;                                                                                                           \
    using Base::IsLeaf;                                                                                                                                  \
<<<<<<< HEAD
    using Base::IsOutputOlderThanInputs;                                                                                                                 \
    using Base::IsPartOfLoop;                                                                                                                 \
=======
    using Base::IsOutOfDateWrtInputs;                                                                                                                 \
>>>>>>> d8b0c70e
    using Base::LinkToMBLayout;                                                                                                                          \
    using Base::Load;                                                                                                                                    \
    using Base::LoadValue;                                                                                                                               \
    using Base::MaskMissingColumnsToZero;                                                                                                                \
    using Base::MaskMissingGradientColumnsToZero;                                                                                                        \
    using Base::MaskMissingValueColumnsToZero;                                                                                                           \
    using Base::MaskedGradientFor;                                                                                                                       \
    using Base::MaskedValueFor;                                                                                                                          \
    using Base::OutputUsedInComputingInputNodesGradients;                                                                                                \
    using Base::PrintNodeValuesToFile;                                                                                                                   \
    using Base::PrintSelfBeforeValidation;                                                                                                               \
    using Base::ReleaseMatricesAfterBackprop;                                                                                                            \
    using Base::ReleaseMatricesAfterForwardProp;                                                                                                         \
    using Base::ReleaseMatrixToPool;                                                                                                                     \
    using Base::RequestMatricesBeforeBackprop;                                                                                                           \
    using Base::RequestMatricesBeforeForwardProp;                                                                                                        \
    using Base::RequestMatrixFromPool;                                                                                                                   \
    using Base::Save;                                                                                                                                    \
    using Base::SetDims1;                                                                                                                                \
    using Base::SetDims;                                                                                                                                 \
    using Base::SetInput;                                                                                                                                \
    using Base::SetParameterUpdateRequired;                                                                                                              \
    using Base::UpdateFunctionMBSize;                                                                                                                    \
    using Base::UpdateFunctionValuesSize;                                                                                                                \
    using Base::Validate;                                                                                                                                \
    using Base::ValidateBinaryReduce;                                                                                                                    \
    using Base::ValidateBinaryZip;                                                                                                                       \
    using Base::ValidateInferBinaryInputDims;                                                                                                            \
    using Base::ValidateInferInputDimsFrom;                                                                                                              \
    using Base::ValidateUnaryMap;                                                                                                                        \
    using Base::ValidateUnaryReduce;                                                                                                                     \
    using Base::ValueFor;                                                                                                                                \
    using Base::ValueTensorFor;                                                                                                                          \
    using Base::VerifyDataSize;                                                                                                                          \
    using Base::VerifyDims;                                                                                                                              \
    using Base::ZeroGradientsOfInputs;                                                                                                                   \
    using Base::m_deviceId;                                                                                                                              \
    using Base::m_gradient;                                                                                                                              \
    using Base::m_inputs;                                                                                                                                \
    using Base::m_nodeName;                                                                                                                              \
    using Base::m_pMBLayout;                                                                                                                             \
    using Base::m_parameterUpdateRequired;                                                                                                               \
    using Base::m_sampleLayout;                                                                                                                          \
    using Base::m_value;                                                                                                                                 \
    using Base::m_valueSharable;                                                                                                                         \
    using Base::shared_from_this;                                                                                                                        \
    \
public:                                                                                                                                                  \
    using Base::AttachInputs;                                                                                                                            \
    using Base::CreateGradientMatrixIfNull;                                                                                                              \
    using Base::NodeName;                                                                                                                                \
    using Base::RequiresPreCompute;                                                                                                                      \
    using Base::ValueAsMatrix;                                                                                                                           \
    using Base::Value;

#define ComputationNodeBoilerplate                                                             \
    \
protected: /* some boilerplate goes here */                                                    \
    virtual const std::wstring OperationName() const override                                  \
    {                                                                                          \
        return TypeName();                                                                     \
    }                                                                                          \
    virtual ComputationNodeBase* NewThis(DEVICEID_TYPE deviceId, const wstring& name) override \
    {                                                                                          \
        return new typename std::remove_reference<decltype(*this)>::type(deviceId, name);      \
    }

#define UsingComputationNodeMembersBoilerplate \
    ComputationNodeBoilerplate;                \
    UsingComputationNodeMembers

// =======================================================================
// a few standard base classes for N-nary operations
// =======================================================================

// -----------------------------------------------------------------------
// UnaryElementWiseNode (operand)
//
// unary elementwise operations that are implemented with the tensor lib
//
// Derived clases only need to override ForwardProp() and BackpropTo().
// -----------------------------------------------------------------------

template <class ElemType>
class UnaryElementWiseNode : public ComputationNode<ElemType>, public NumInputs<1>
{
    typedef ComputationNode<ElemType> Base;
    UsingComputationNodeMembers;

public:
    UnaryElementWiseNode(DEVICEID_TYPE deviceId, const wstring& name)
        : Base(deviceId, name)
    {
    }

    virtual void /*ComputationNodeBase::*/ Validate(bool isFinalValidationPass) override
    {
        ValidateUnaryMap(isFinalValidationPass);
    }
};

#define UsingUnaryElementwiseNodeBaseMembers UsingComputationNodeMembersBoilerplate;

// -----------------------------------------------------------------------
// BinaryElementWiseNode (operand1, operand2)
//
// binary elementwise operations that are implemented with the tensor lib
//
// Derived clases only need to override ForwardProp() and BackpropTo().
// -----------------------------------------------------------------------

template <class ElemType>
class BinaryElementWiseNode : public ComputationNode<ElemType>, public NumInputs<2>
{
    typedef ComputationNode<ElemType> Base;
    UsingComputationNodeMembers;

public:
    BinaryElementWiseNode(DEVICEID_TYPE deviceId, const wstring& name)
        : Base(deviceId, name)
    {
    }

#if DUMPOUTPUT
    virtual bool OutputUsedInComputingInputNodesGradients() const override { return true; }
#else
    virtual bool OutputUsedInComputingInputNodesGradients() const override { return false; }
#endif
    virtual bool InputUsedInComputingInputNodesGradients(size_t /*childIndex*/) const override { return false; }

    virtual void /*IComputationNode::*/ BeginForwardProp() override // called before first iteration step of ForwardProp()
    {
        Base::BeginForwardProp();
        // we switch result to dense as a work-around because ColumnSlice doesn't support all the sparse formats
        // TODO: This is a stopgap. Is this the right thing to do? It changes the matrix type in-place.
        Value().SwitchToMatrixType(MatrixType::DENSE, MatrixFormat::matrixFormatDense, false);
    }

    virtual void /*ComputationNodeBase::*/ Validate(bool isFinalValidationPass) override
    {
        ValidateBinaryZip(isFinalValidationPass, true /*allowBroadcast*/);
    }
};

#define UsingBinaryElementwiseNodeBaseMembers UsingComputationNodeMembersBoilerplate;

#pragma endregion base computation class
} } }<|MERGE_RESOLUTION|>--- conflicted
+++ resolved
@@ -1732,12 +1732,8 @@
     using Base::InvalidateMissingGradientColumns;                                                                                                        \
     using Base::InvalidateMissingValueColumns;                                                                                                           \
     using Base::IsLeaf;                                                                                                                                  \
-<<<<<<< HEAD
-    using Base::IsOutputOlderThanInputs;                                                                                                                 \
+    using Base::IsOutOfDateWrtInputs;                                                                                                                 \
     using Base::IsPartOfLoop;                                                                                                                 \
-=======
-    using Base::IsOutOfDateWrtInputs;                                                                                                                 \
->>>>>>> d8b0c70e
     using Base::LinkToMBLayout;                                                                                                                          \
     using Base::Load;                                                                                                                                    \
     using Base::LoadValue;                                                                                                                               \
