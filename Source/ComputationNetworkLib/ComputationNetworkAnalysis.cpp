--- conflicted
+++ resolved
@@ -106,23 +106,13 @@
                 assert(node->m_numNonDelayedParentsInLoop == 0); // (in PurgeStateForFormingRecurrentLoops())
         }
         for (let& node : nestedNodes)
-        {
+            {
             for (auto& input : node->GetInputs())
-            {
-<<<<<<< HEAD
+                {
                 if (input->m_loopId == node->m_loopId && GetRecurrenceSteppingDirection(node) == 0/*not a Delay node*/)
                     input->m_numNonDelayedParentsInLoop++; // cound #parents of 'input' that are not delay nodes
-=======
-                if (node->Input(i)->m_loopId == node->m_loopId && GetRecurrenceSteppingDirection(node) == 0/*not a Delay node*/)
-                {
-                    // assert(node->Input(i)->m_indexInLoop == 0);                    // No. It seems this variable really counts the number of parents.
-
-                    // BUGBUG: this is bumping up the m_indexInLoop, but I don't think it is initialized anywhere other than PurgeStateForFormingRecurrentLoops(). i-1?
-                    node->Input(i)->m_indexInLoop++;
                 }
->>>>>>> 916497bf
             }
-        }
 
         // re-traverse the graph for all nestedNodes, starting with the first
         // Then update m_nestedNodes with the re-traversed order.
@@ -311,18 +301,18 @@
             for (let& iter : m_allSEQNodes)
             {
                 for (let& iter2 : iter->m_nestedNodes)
+            {
+                    if (iter2 == cur)
                 {
-                    if (iter2 == cur)
-                    {
-                        bFound = true;
+                    bFound = true;
                         // validate that the loop is really the same, by a set comparison
                         unordered_set<ComputationNodeBasePtr> newLoop     (        nestedNodes.begin(),         nestedNodes.end());
                         unordered_set<ComputationNodeBasePtr> existingLoop(iter->m_nestedNodes.begin(), iter->m_nestedNodes.end());
                         if (newLoop != existingLoop)
                             LogicError("DetermineSCCsR: %ls %ls operation rediscovered in a loop, but that loop is not the same as last time.", cur->NodeName().c_str(), cur->OperationName().c_str());
-                        break;
-                    }
+                    break;
                 }
+            }
             }
             if (bFound)
                 fprintf(stderr, "\nDetermineSCCsR: %ls %ls operation was discovered multiple times as as loop participant", cur->NodeName().c_str(), cur->OperationName().c_str());
