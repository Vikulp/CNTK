// SGD.cpp -- implements SGD with all bells and whistles, parallelization, randomization, etc.

#define _CRT_SECURE_NO_WARNINGS // "secure" CRT not available on all platforms  --add this at the top of all CPP files that give "function or variable may be unsafe" warnings

#include "Basics.h"
#include "SGD.h"
#include "NonlinearityNodes.h"          // for DropoutNode
#include "SpecialPurposeNodes.h"        // for SequenceWithSoftmaxNode
#include "DataReaderHelpers.h"
#include "MatrixQuantizerImpl.h"

#ifdef CNTK_PARALLEL_TRAINING_SUPPORT
//static inline bool operator==(const std::pair<double,size_t>& a, double b) { assert(b==0); return a.first == b; }
// ^^ workaround until this line in AggregateGradientsImpl() gets updated: assert(headerCPU->evalErrors[i] == 0);
#include "AllReduceDistGradAggregator.h"
#include "BlockMomentumSGD.h"
#endif

#include "SimpleDistGradAggregator.h"
#include "ProgressTracing.h"

#include <map>
#include <set>

namespace Microsoft { namespace MSR { namespace CNTK {

using namespace std;

// =======================================================================
// class SGD
// =======================================================================

template SGD<float>::SGD(const ConfigParameters&);
template SGD<double>::SGD(const ConfigParameters&);
template SGD<float>::SGD(const ScriptableObjects::IConfigRecord&);
template SGD<double>::SGD(const ScriptableObjects::IConfigRecord&);

// -----------------------------------------------------------------------
// Train() -- perform a multi-epoch training end-to-end with checkpointing
// -----------------------------------------------------------------------

template <class ElemType>
void SGD<ElemType>::Train(function<ComputationNetworkPtr(DEVICEID_TYPE)> createNetworkFn, DEVICEID_TYPE deviceId,
                          IDataReader* trainSetDataReader,
                          IDataReader* validationSetDataReader,
                          const bool makeMode)
{
    // determine which epoch to start with, including recovering a checkpoint if any and 'makeMode' enabled
    int startEpoch = DetermineStartEpoch(makeMode);
    if (startEpoch == m_maxEpochs)
    {
        LOGPRINTF(stderr, "No further training is necessary.\n");
        return;
    }

    wstring modelFileName = GetModelNameForEpoch(int(startEpoch) - 1);
    bool loadNetworkFromCheckpoint = startEpoch >= 0;
    fprintf(stderr, "\n");
    if (loadNetworkFromCheckpoint)
        LOGPRINTF(stderr, "Starting from checkpoint. Loading network from '%ls'.\n", modelFileName.c_str());
    else
        LOGPRINTF(stderr, "Creating virgin network.\n");

    // create or load from checkpoint
    shared_ptr<ComputationNetwork> net = !loadNetworkFromCheckpoint ? createNetworkFn(deviceId) : ComputationNetwork::CreateFromFile<ElemType>(deviceId, modelFileName);

    // log the device we are computing on
    LOGPRINTF(stderr, "%s model with %d nodes", loadNetworkFromCheckpoint ? "Loaded" : "Created", (int)net->GetTotalNumberOfNodes());
    if (net->GetDeviceId() < 0)
        fprintf(stderr, " on CPU.\n");
    else
        fprintf(stderr, " on GPU %d.\n", (int) net->GetDeviceId());

    // TODO: BUGBUG: if not starting from checkpoint, need to synchronize initial model
    // strategy should be to run the initializer above on mpiRank==0, and then broadcast parameters.

    startEpoch = max(startEpoch, 0);
    m_needAdaptRegularization = false;

    // set tracing flags
    net->EnableNodeTracing(m_traceNodeNamesReal, m_traceNodeNamesCategory, m_traceNodeNamesSparse);

    TrainOrAdaptModel(startEpoch, net, loadNetworkFromCheckpoint, net, nullptr, trainSetDataReader, validationSetDataReader);
}

// -----------------------------------------------------------------------
// Adapt() -- similar to Train(), but for purpose of adapting
// -----------------------------------------------------------------------

template <class ElemType>
void SGD<ElemType>::Adapt(wstring origModelFileName, wstring refNodeName,
                          IDataReader* trainSetDataReader,
                          IDataReader* validationSetDataReader,
                          const DEVICEID_TYPE deviceId, const bool makeMode)
{
    int startEpoch = DetermineStartEpoch(makeMode);
    if (startEpoch == m_maxEpochs)
    {
        LOGPRINTF(stderr, "No further training is necessary.\n");
        return;
    }

    ComputationNetworkPtr net;
    bool networkLoadedFromCheckpoint = false;
    if (startEpoch >= 0)
    {
        wstring modelFileName = GetModelNameForEpoch(int(startEpoch) - 1);
        LOGPRINTF(stderr, "Starting from checkpoint. Loading network from '%ls'.\n", modelFileName.c_str());
        net = ComputationNetwork::CreateFromFile<ElemType>(deviceId, modelFileName);
        networkLoadedFromCheckpoint = true;
    }
    else
    {
        LOGPRINTF(stderr, "Load Network From the original model file %ls.\n", origModelFileName.c_str());
        net = ComputationNetwork::CreateFromFile<ElemType>(deviceId, origModelFileName);
    }

    startEpoch = max(startEpoch, 0);

    ComputationNetworkPtr refNet;
    m_needAdaptRegularization = m_adaptationRegType != AdaptationRegType::None && m_adaptationRegWeight > 0;
    if (m_needAdaptRegularization)
    {
        LOGPRINTF(stderr, "Load reference Network From the original model file %ls.\n", origModelFileName.c_str());
        refNet = ComputationNetwork::CreateFromFile<ElemType>(deviceId, origModelFileName);
    }

    ComputationNodeBasePtr refNode;
    if (m_needAdaptRegularization && m_adaptationRegType == AdaptationRegType::KL)
    {
        LOGPRINTF(stderr, "Checking refNodeName %ls.\n", origModelFileName.c_str());
        if (refNodeName == L"")
            InvalidArgument("refNodeName does not exist and is needed when adaptationRegType is KL.");
        refNode = refNet->GetNodeFromName(refNodeName);
    }

    TrainOrAdaptModel(startEpoch, net, networkLoadedFromCheckpoint, refNet, refNode, trainSetDataReader, validationSetDataReader);
}

// -----------------------------------------------------------------------
// TrainOrAdaptModel() -- main training end-to-end, given a start model
// -----------------------------------------------------------------------

static double MomentumPerMB(double momentumPerSample, size_t minibatchSize);

template <class ElemType>
void SGD<ElemType>::TrainOrAdaptModel(int startEpoch, ComputationNetworkPtr net,
                                      bool networkLoadedFromCheckpoint,
                                      ComputationNetworkPtr refNet,
                                      ComputationNodeBasePtr refNode,
                                      IDataReader* trainSetDataReader,
                                      IDataReader* validationSetDataReader)
{
    let& criterionNodes = GetTrainCriterionNodes(net);

    fprintf(stderr, "\n");
    LOGPRINTF(stderr, "Training criterion node(s):\n");
    for (const auto& node : criterionNodes)
    {
        LOGPRINTF(stderr, "\t%ls = %ls\n", node->NodeName().c_str(), node->OperationName().c_str());
    }
    if (criterionNodes.empty())
    {
        LOGPRINTF(stderr, "\t(none)\n");
        InvalidArgument("TrainOrAdaptModel: No criterion node was specified.");
    }

    // determine evaluationNodes from GetEvalCriterionNodes(), ensuring each criterion is only logged once
    std::vector<ComputationNodeBasePtr> evaluationNodes;
    {
        auto originalEvaluationNodes = GetEvalCriterionNodes(net);
        set<ComputationNodeBasePtr> criteriaLogged; // set to make sure we don't double-log criteria
        for (const auto& node : criterionNodes)
            criteriaLogged.insert(node);

        for (const auto& node : originalEvaluationNodes)
            if (criteriaLogged.insert(node).second)
                evaluationNodes.push_back(node);

        if (!evaluationNodes.empty())
        {
            fprintf(stderr, "\n");
            LOGPRINTF(stderr, "Evaluation criterion node(s):\n");
            fprintf(stderr, "\n");
            for (const auto& node : evaluationNodes)
            {
                LOGPRINTF(stderr, "\t%ls = %ls\n", node->NodeName().c_str(), node->OperationName().c_str());
            }
        }
    }

    std::vector<ComputationNodeBasePtr> additionalNodesToEvaluate;
    auto& outputNodes = net->OutputNodes();
    additionalNodesToEvaluate.insert(additionalNodesToEvaluate.end(), outputNodes.cbegin(), outputNodes.cend());

    auto preComputeNodesList = net->GetNodesRequiringPreComputation();
    additionalNodesToEvaluate.insert(additionalNodesToEvaluate.end(), preComputeNodesList.cbegin(), preComputeNodesList.cend());

    // allocate memory for forward and backward computation
    net->AllocateAllMatrices(evaluationNodes, additionalNodesToEvaluate, criterionNodes[0]);

    // get feature and label nodes into an array of matrices that will be passed to GetMinibatch()
    // TODO: instead, remember the nodes directly, to be able to handle both float and double nodes; current version will crash for mixed networks
    StreamMinibatchInputs* inputMatrices = new StreamMinibatchInputs();
    // TODO: ^^ change to shared_ptr or unique_ptr
    let& featureNodes = net->FeatureNodes();
    let& labelNodes = net->LabelNodes();
    // BUGBUG: ^^ should not get all feature/label nodes, but only the ones referenced in a criterion
    for (size_t pass = 0; pass < 2; pass++)
    {
        auto& nodes = (pass == 0) ? featureNodes : labelNodes;
        for (const auto & node : nodes)
            inputMatrices->AddInput(node->NodeName(), node->ValuePtr(), node->GetMBLayout(), node->GetSampleLayout());
    }

    // get hmm file for sequence training
    bool isSequenceTrainingCriterion = (criterionNodes[0]->OperationName() == L"SequenceWithSoftmax");
    if (isSequenceTrainingCriterion)
    {
        // SequenceWithSoftmaxNode<ElemType>* node = static_cast<SequenceWithSoftmaxNode<ElemType>*>(criterionNodes[0]);
        auto node = dynamic_pointer_cast<SequenceWithSoftmaxNode<ElemType>>(criterionNodes[0]);
        auto hmm = node->gethmm();
        trainSetDataReader->GetHmmData(hmm);
    }

    // used for KLD regularized adaptation. For all other adaptation techniques
    // use MEL to edit the model and using normal training algorithm
    // TODO: Should this be done in SGD::Adapt()?
    // TODO: Redo this leveraging that we now have shared_ptrs. It is probably even OK if both networks share feature nodes.
    // TODO: Then we can also share the MBLayout; which currently is copied by value.
    std::vector<ComputationNodeBasePtr> refFeatureNodes; // we keep the original network's features here
    if (m_needAdaptRegularization && m_adaptationRegType == AdaptationRegType::KL && refNode != nullptr)
    {
        refNet->InvalidateCompiledNetwork(); // prepare to re-compile
        // replace input nodes in ref network by input nodes of the main network
        refFeatureNodes.resize(featureNodes.size());
        for (size_t i = 0; i < featureNodes.size(); i++)
        {
            // we need to keep this info to undo this later
            // TODO: After the change to shared_ptrs, this may no longer be necessary.
            refFeatureNodes[i] = refNet->GetNodeFromName(featureNodes[i]->NodeName()); // remember so that we can restore them later
            refNet->ReplaceNode(featureNodes[i]->NodeName(), featureNodes[i]);
        }
        //const_cast<MBLayoutPtr&>(refNet->GetMBLayoutPtrOfNetwork()) = net->GetMBLayoutPtrOfNetwork(); // WORKAROUND
        refNet->CompileNetwork();

        // allocate memory for forward computation
        refNet->AllocateAllMatrices({refNode}, {}, nullptr);
    }

    // initializing weights and gradient holder
    // only one criterion so far TODO: support multiple ones?
    auto& learnableNodes = net->LearnableParameterNodes(criterionNodes[0]);
    std::list<Matrix<ElemType>> smoothedGradients;

    for (auto nodeIter = learnableNodes.begin(); nodeIter != learnableNodes.end(); nodeIter++)
    {
        ComputationNodePtr node = dynamic_pointer_cast<ComputationNode<ElemType>>(*nodeIter);
        smoothedGradients.push_back(Matrix<ElemType>(node->Value().GetNumRows(),
                                                     node->Value().GetNumCols(),
                                                     net->GetDeviceId()));
    }

    double avgCriterion, lrControlCriterion;
    lrControlCriterion = avgCriterion = numeric_limits<double>::infinity();
    size_t epochsNotCountedInAvgCriterion = startEpoch % m_learnRateAdjustInterval;

    std::vector<wstring> evalNodeNames;
    for (size_t i = 0; i < evaluationNodes.size(); i++)
        evalNodeNames.push_back(evaluationNodes[i]->NodeName());

    double learnRatePerSample = 0.5f / m_mbSize[startEpoch];

    double learningRateAdjustmentFactor = 1.0f;
    vector<double> prevLearnRates;
    prevLearnRates.resize(m_numPrevLearnRates);
    for (int i = 0; i < m_numPrevLearnRates; i++)
    {
        prevLearnRates[i] = -1.0;
    }

    if (GetParallelizationMethod() == ParallelizationMethod::dataParallelSGD)
    {
        InitDistGradAgg(evaluationNodes.size(), m_traceLevel);
    }
    else if (GetParallelizationMethod() == ParallelizationMethod::modelAveragingSGD || 
             GetParallelizationMethod() == ParallelizationMethod::blockMomentumSGD)
    {
        InitModelAggregationHandler(m_syncStatsTrace, net->GetDeviceId());
    }
    
    // precompute mean and invStdDev nodes and save initial model
    // When no precompute, only save if we did not load the model from a 
    // checkpoint but instead built it from a network description
    if (PreCompute(net, trainSetDataReader, featureNodes, labelNodes, inputMatrices) || !networkLoadedFromCheckpoint)
    {
        // Synchronize all ranks before writing the model to ensure that
        // everyone is done loading the model
        if (m_mpi != nullptr)
        {
            m_mpi->WaitAll();
        }

        // In case of parallel training only the main node should we saving the model to prevent
        // the parallel training nodes from colliding to write the same file
        if ((m_mpi == nullptr) || m_mpi->IsMainNode())
            net->Save(GetModelNameForEpoch(int(startEpoch) - 1));
    }

    size_t totalTrainingSamplesSeen = 0; // aggregated over all epochs, for logging purposes only

    bool learnRateInitialized = false;
    double prevCriterion = numeric_limits<double>::infinity();
    if (startEpoch > 0)
    {
        learnRateInitialized = TryLoadCheckPointInfo(startEpoch - 1,
                                                     /*out*/ totalTrainingSamplesSeen,
                                                     /*out*/ learnRatePerSample,
                                                     smoothedGradients,
                                                     /*out*/ prevCriterion,
                                                     /*out*/ m_prevChosenMinibatchSize);
        if (learnRateInitialized)
            prevLearnRates[startEpoch % m_numPrevLearnRates] = learnRatePerSample;
    }

    if (m_autoLearnRateSearchType == LearningRateSearchAlgorithm::AdjustAfterEpoch &&
        !learnRateInitialized && m_learningRatesParam.size() <= startEpoch)
    {
        InvalidArgument(
            "When using \"AdjustAfterEpoch\", there must either exist a checkpoint file, "
            "or an explicit learning rate must be specified in config for the starting epoch.");
    }

    double prevDropoutRate = 0;
    double prevNormalizationTimeConstant = 0;
    double prevNormalizationBlendTimeConstant = 0;

    bool learnRateReduced = false;

    // pass user config on memory allocation for convolution operations to the Network
    ComputationNetwork::SetMaxTempMemSizeForCNN(net, criterionNodes[0], m_maxTempMemSizeInSamplesForCNN);
    if (m_needAdaptRegularization && m_adaptationRegType == AdaptationRegType::KL && refNode)
    {
        ComputationNetwork::SetMaxTempMemSizeForCNN(refNet, refNode, m_maxTempMemSizeInSamplesForCNN);
    }

    // likewise for sequence training parameters
    if (isSequenceTrainingCriterion)
    {
        ComputationNetwork::SetSeqParam<ElemType>(net, criterionNodes[0], m_hSmoothingWeight, m_frameDropThresh, m_doReferenceAlign,
                                                  m_seqGammarCalcAMF, m_seqGammarCalcLMF, m_seqGammarCalcWP, m_seqGammarCalcbMMIFactor, m_seqGammarCalcUsesMBR);
    }

    // --- MAIN EPOCH LOOP
    for (int i = startEpoch; i < (int) m_maxEpochs; i++) // TODO: why is this an int, and not a size_t?
    {
        // Synchronize all ranks before proceeding to ensure that
        // rank 0 has finished writing the previous model file
        if (m_mpi != nullptr)
        {
            m_mpi->WaitAll();
        }

        Timer timer;
        timer.Start();

        // set dropout rate for this epoch
        // We use the same seed across workers until parallel training kicks in to ensure that the workers have identical models
        size_t parallelWorkerIdx = ((m_mpi == nullptr) || !UsingParallelTrain(i)) ? 0 : m_mpi->CurrentNodeRank();
        size_t dropoutRandSeedBase = (parallelWorkerIdx * m_maxEpochs) + i;
        ComputationNetwork::SetDropoutRate<ElemType>(net, criterionNodes[0], m_dropoutRates[i], prevDropoutRate, dropoutRandSeedBase);
        ComputationNetwork::SetBatchNormalizationTimeConstants<ElemType>(net, criterionNodes[0], 
                                                                         m_batchNormalizationTimeConstant[i], prevNormalizationTimeConstant,
                                                                         m_batchNormalizationBlendTimeConstant[i], prevNormalizationBlendTimeConstant);
        
        // learning rate adjustment
        if (m_autoLearnRateSearchType == LearningRateSearchAlgorithm::None || i < m_learningRatesParam.size())
        {
            // BUGBUG: GetNumParallelSequences() returns 1 under certain situations; it seems when restarting from checkpoint
            learnRatePerSample = GetLearningRatePerSample(i /*BUGBUG workaround:*/, trainSetDataReader->GetNumParallelSequencesForFixingBPTTMode());
        }
        else if (m_autoLearnRateSearchType == LearningRateSearchAlgorithm::SearchBeforeEpoch)
        {
            double largestPrevLearnRatePerSample = prevLearnRates[0];
            for (int j = 1; j < m_numPrevLearnRates; j++)
            {
                largestPrevLearnRatePerSample = max(largestPrevLearnRatePerSample, prevLearnRates[j]);
            }

            // return a reasonable learning rate based on the initial minibatchSize
            double newLearningRatePerSample = SearchForBestLearnRate(net, refNet, refNode, i, learnRatePerSample,
                                                                     trainSetDataReader, featureNodes, labelNodes,
                                                                     criterionNodes, evaluationNodes, inputMatrices,
                                                                     learnableNodes, smoothedGradients,
                                                                     learnRateInitialized, largestPrevLearnRatePerSample);
            learningRateAdjustmentFactor = newLearningRatePerSample / learnRatePerSample;
            learnRatePerSample = newLearningRatePerSample;

            // save per sample learn rate to support changeable minibatchSize
            prevLearnRates[i % m_numPrevLearnRates] = learnRatePerSample;
        }

        learnRateInitialized = true;

        if (learnRatePerSample < m_minLearnRate)
        {
            LOGPRINTF(stderr, "Learn Rate Per Sample for Epoch[%d] = %.8g is less than minLearnRate %.8g. Training complete.\n",
                      i + 1, learnRatePerSample, m_minLearnRate);
            if (m_autoLearnRateSearchType != LearningRateSearchAlgorithm::None)
            {
                // In case of parallel training only the main node should we saving the model to prevent
                // the parallel training nodes from colliding to write the same file
                if ((m_mpi == nullptr) || m_mpi->IsMainNode())
                    net->Save(m_modelPath);
            }
            break;
        }

        size_t chosenMinibatchSize;
        size_t actualMinibatchSize;

        // Through the command line or config file the user can set minibatch sizes on a per epoch
        // basis for a set number of epochs.  For epochs after that point, m_mbSize.size(), either
        // we just keep using
        // the last minibatch size, or we use tuning to try and find a better one.
        if (m_autoAdjustMinibatch && i >= m_mbSize.size())
        {
            size_t numFramesToUseInSearch = m_numMiniBatch4LRSearch[i] * m_mbSize[i];
            if (m_epochSize != requestDataSize)
            {
                // ensure the numFramesToUseInSearch does not exceed the total number of frames in the epoch
                numFramesToUseInSearch = min(numFramesToUseInSearch, m_epochSize);
            }

            // Use tuning to try and find a better minibatch size
            chosenMinibatchSize = AdaptiveMinibatchSizing(net, refNet, refNode, i,
                                                          numFramesToUseInSearch,
                                                          trainSetDataReader, learnRatePerSample,
                                                          m_mbSize[i], featureNodes, labelNodes,
                                                          criterionNodes, evaluationNodes,
                                                          inputMatrices, learnableNodes,
                                                          smoothedGradients, learningRateAdjustmentFactor);
            m_prevChosenMinibatchSize = chosenMinibatchSize;
        }
        else
        {
            // use the explicitly set minibatch size
            chosenMinibatchSize = m_mbSize[i];
        }

        actualMinibatchSize = FixUpEffectiveMBSize(chosenMinibatchSize /*BUGBUG workaround:*/, trainSetDataReader->GetNumParallelSequencesForFixingBPTTMode());

        double momentumPerSample = GetMomentumPerSample(i /*BUGBUG workaround:*/, trainSetDataReader->GetNumParallelSequencesForFixingBPTTMode());
        // time constant = number of samples after which a contribution has been reduced to e^-1
        double momentumAsTimeConstant = momentumPerSample == 0.0 ? 0.0
                                                                 : momentumPerSample >= 1.0 ? 0.0
                                                                                            : -1.0 / log(momentumPerSample);
        fprintf(stderr, "\n");
        LOGPRINTF(stderr, "Starting Epoch %d: learning rate per sample = %f  effective momentum = %f  momentum as time constant = %.1f samples\n",
                  i + 1, learnRatePerSample, MomentumPerMB(momentumPerSample, actualMinibatchSize), momentumAsTimeConstant);

        EpochCriterion epochCriterion; // criterion values are returned in this
        std::vector<EpochCriterion> epochEvalErrors(evaluationNodes.size());
        TrainOneEpoch(net,
                      refNet,
                      refNode,
                      i,
                      m_epochSize,
                      trainSetDataReader,
                      learnRatePerSample,
                      chosenMinibatchSize,
                      featureNodes,
                      labelNodes,
                      criterionNodes,
                      evaluationNodes,
                      inputMatrices,
                      learnableNodes, smoothedGradients,
                      epochCriterion, epochEvalErrors);
        totalTrainingSamplesSeen += epochCriterion.second; // aggregate #training samples, for logging purposes only

        timer.Stop();
        double epochTime = timer.ElapsedSeconds();

        if (m_useEvalCriterionControlLR && epochEvalErrors.size() > 0)
            lrControlCriterion = epochEvalErrors[0].Average();
        else
            lrControlCriterion = epochCriterion.Average();

        LOGPRINTF(stderr, "Finished Epoch[%2d of %d]: [Training] ", i + 1, (int)m_maxEpochs);
        epochCriterion.LogCriterion(criterionNodes[0]->NodeName());

        m_lastFinishedEpochTrainLoss = epochCriterion.Average();
        for (size_t j = 0; j < epochEvalErrors.size(); j++)
            epochEvalErrors[j].LogCriterion(evaluationNodes[j]->NodeName());
        fprintf(stderr, "totalSamplesSeen = %d; learningRatePerSample = %.8g; epochTime=%.6gs\n", (int)totalTrainingSamplesSeen, learnRatePerSample, epochTime);
#if 0
        // TODO: This was only printed if >1 eval criterion. Why? Needed?
        LOGPRINTF(stderr, "Finished Epoch[%2d of %d]:     Criterion Node [%ls] Per Sample = %.8g\n",
            i + 1, (int)m_maxEpochs, criterionNodes[0]->NodeName().c_str(), epochCriterion.Average());

        for (size_t j = 0; j < epochEvalErrors.size(); j++)
        {
            LOGPRINTF(stderr, "Finished Epoch[%2d of %d]:     Evaluation Node [%ls] Per Sample = %.8g\n",
                i + 1, (int) m_maxEpochs, evalNodeNames[j].c_str(), epochEvalErrors[j].Average());
        }
#endif

        if (validationSetDataReader != trainSetDataReader && validationSetDataReader != nullptr)
        {
            SimpleEvaluator<ElemType> evalforvalidation(net, m_mpi, m_enableDistributedMBReading);
            vector<wstring> cvSetTrainAndEvalNodes;
            if (criterionNodes.size() > 0)
            {
                cvSetTrainAndEvalNodes.push_back(criterionNodes[0]->NodeName());
            }
            for (let node : evaluationNodes)
            {
                cvSetTrainAndEvalNodes.push_back(node->NodeName());
            }

            // BUGBUG: We should not use the training MB size. The training MB size is constrained by both convergence and memory. Eval is only constrained by memory.
            let vScore = evalforvalidation.Evaluate(validationSetDataReader, cvSetTrainAndEvalNodes, m_mbSize[i] / (m_dataDecimationFactor ? m_dataDecimationFactor : 1));
            LOGPRINTF(stderr, "Finished Epoch[%2d of %d]: [Validate] ", i + 1, (int)m_maxEpochs);
            for (size_t k = 0; k < vScore.size() /*&& k < 2*/; k++)
                vScore[k].LogCriterion(cvSetTrainAndEvalNodes[k], /*addSemicolon=*/k + 1 < vScore.size());
                //fprintf(stderr, "%s %ls = %.8f * %d", k ? ";" : "", cvSetTrainAndEvalNodes[k].c_str(), vScore[k].Average(), (int)vScore[k].second);
            fprintf(stderr, "\n");

            if (m_useCVSetControlLRIfCVExists)
            {
                if (m_useEvalCriterionControlLR && vScore.size() > 1)
                    lrControlCriterion = vScore[1].Average(); // use the first of possibly multiple eval criteria
                else
                    lrControlCriterion = vScore[0].Average(); // the first one is the training criterion
            }
        }

        // broadcast epochCriterion to make sure each processor will have the same learning rate schedule
        if ((GetParallelizationMethod() == ParallelizationMethod::modelAveragingSGD 
            ||
            GetParallelizationMethod() == ParallelizationMethod::blockMomentumSGD) 
            && (m_mpi->NumNodesInUse() > 1))
        {
            m_mpi->Bcast(&epochCriterion.first,  1, m_mpi->MainNodeRank());
            m_mpi->Bcast(&epochCriterion.second, 1, m_mpi->MainNodeRank());
            m_mpi->Bcast(&lrControlCriterion,    1, m_mpi->MainNodeRank());
        }

        bool loadedPrevModel = false;
        size_t epochsSinceLastLearnRateAdjust = i % m_learnRateAdjustInterval + 1;
        if (avgCriterion == numeric_limits<double>::infinity())
        {
            avgCriterion = lrControlCriterion;
        }
        else
        {
            avgCriterion = ((epochsSinceLastLearnRateAdjust - 1 - epochsNotCountedInAvgCriterion) *
                                avgCriterion +
                            lrControlCriterion) /
                           (epochsSinceLastLearnRateAdjust - epochsNotCountedInAvgCriterion);
        }

        if (m_autoLearnRateSearchType == LearningRateSearchAlgorithm::AdjustAfterEpoch &&
            m_learningRatesParam.size() <= i && epochsSinceLastLearnRateAdjust == m_learnRateAdjustInterval)
        {
            if (std::isnan(avgCriterion) || (prevCriterion - avgCriterion < 0 && prevCriterion != numeric_limits<double>::infinity()))
            {
                if (m_loadBestModel)
                {
                    // roll back
                    auto bestModelPath = GetModelNameForEpoch(i - m_learnRateAdjustInterval);
                    LOGPRINTF(stderr, "Loading (rolling back to) previous model with best training-criterion value: %ls.\n", bestModelPath.c_str());
                    net->RereadPersistableParameters<ElemType>(bestModelPath);
                    LoadCheckPointInfo(i - m_learnRateAdjustInterval,
                                       /*out*/ totalTrainingSamplesSeen,
                                       /*out*/ learnRatePerSample,
                                       smoothedGradients,
                                       /*out*/ prevCriterion,
                                       /*out*/ m_prevChosenMinibatchSize);
                    loadedPrevModel = true;
                }
            }

            if (m_continueReduce)
            {
                if (std::isnan(avgCriterion) ||
                    (prevCriterion - avgCriterion <= m_reduceLearnRateIfImproveLessThan * prevCriterion &&
                     prevCriterion != numeric_limits<double>::infinity()))
                {
                    if (learnRateReduced == false)
                    {
                        learnRateReduced = true;
                    }
                    else
                    {
                        // In case of parallel training only the main node should we saving the model to prevent
                        // the parallel training nodes from colliding to write the same file
                        if ((m_mpi == nullptr) || m_mpi->IsMainNode())
                            net->Save(GetModelNameForEpoch(i, true));

                        LOGPRINTF(stderr, "Finished training and saved final model\n\n");
                        break;
                    }
                }

                if (learnRateReduced)
                {
                    learnRatePerSample *= m_learnRateDecreaseFactor;
                    LOGPRINTF(stderr, "learnRatePerSample reduced to %.8g\n", learnRatePerSample);
                }
            }
            else
            {
                if (std::isnan(avgCriterion) ||
                    (prevCriterion - avgCriterion <= m_reduceLearnRateIfImproveLessThan * prevCriterion &&
                     prevCriterion != numeric_limits<double>::infinity()))
                {

                    learnRatePerSample *= m_learnRateDecreaseFactor;
                    LOGPRINTF(stderr, "learnRatePerSample reduced to %.8g\n", learnRatePerSample);
                }
                else if (prevCriterion - avgCriterion > m_increaseLearnRateIfImproveMoreThan * prevCriterion &&
                         prevCriterion != numeric_limits<double>::infinity())
                {
                    learnRatePerSample *= m_learnRateIncreaseFactor;
                    LOGPRINTF(stderr, "learnRatePerSample increased to %.8g\n", learnRatePerSample);
                }
            }
        }
        else
        {
            if (std::isnan(avgCriterion))
                RuntimeError("The training criterion is not a number (NAN).");
        }

        // not loading previous values then set them
        if (!loadedPrevModel && epochsSinceLastLearnRateAdjust == m_learnRateAdjustInterval)
        {
            prevCriterion = avgCriterion;
            epochsNotCountedInAvgCriterion = 0;
        }

        // Synchronize all ranks before proceeding to ensure that
        // nobody tries reading the checkpoint file at the same time
        // as rank 0 deleting it below
        if (m_mpi != nullptr)
        {
            m_mpi->WaitAll();
        }

        // Persist model and check-point info
        if ((m_mpi == nullptr) || m_mpi->IsMainNode())
        {
            if (loadedPrevModel)
            {
                // If previous best model is loaded, we will first remove epochs that lead to worse results
                for (int j = 1; j < m_learnRateAdjustInterval; j++)
                {
                    int epochToDelete = i - j;
                    LOGPRINTF(stderr, "SGD: removing model and checkpoint files for epoch %d after rollback to epoch %lu\n", epochToDelete + 1, (size_t)(i - m_learnRateAdjustInterval) + 1);  // report 1 based epoch number
                    _wunlink(GetModelNameForEpoch(epochToDelete).c_str());
                    _wunlink(GetCheckPointFileNameForEpoch(epochToDelete).c_str());
                }

                // Set i back to the loaded model
                i -= m_learnRateAdjustInterval;
                LOGPRINTF(stderr, "SGD: revoke back to and update checkpoint file for epoch %d\n", i+1); // report 1 based epoch number
                SaveCheckPointInfo(i, totalTrainingSamplesSeen, learnRatePerSample, smoothedGradients, prevCriterion, chosenMinibatchSize);
            }
            else
            {
                SaveCheckPointInfo(i, totalTrainingSamplesSeen, learnRatePerSample, smoothedGradients, prevCriterion, chosenMinibatchSize);
                auto modelName = GetModelNameForEpoch(i);
                LOGPRINTF(stderr, "SGD: Saving checkpoint model '%ls'\n", modelName.c_str());
                net->Save(modelName);
                if (!m_keepCheckPointFiles)
                {
                    // delete previous checkpoint file to save space
                    if (m_autoLearnRateSearchType == LearningRateSearchAlgorithm::AdjustAfterEpoch && m_loadBestModel)
                    {
                        if (epochsSinceLastLearnRateAdjust != 1)
                        {
                            _wunlink(GetCheckPointFileNameForEpoch(i - 1).c_str());
                        }
                        if (epochsSinceLastLearnRateAdjust == m_learnRateAdjustInterval)
                        {
                            _wunlink(GetCheckPointFileNameForEpoch(i - m_learnRateAdjustInterval).c_str());
                        }
                    }
                    else
                    {
                        _wunlink(GetCheckPointFileNameForEpoch(i - 1).c_str());
                    }
                }
            }
        }
        else
        {
            if (loadedPrevModel)
            {
                // Set i back to the loaded model
                i -= m_learnRateAdjustInterval;
            }
        }

        if (learnRatePerSample < 1e-12)
        {
            LOGPRINTF(stderr, "learnRate per sample is reduced to %.8g which is below 1e-12. stop training.\n",
                      learnRatePerSample);
        }
    }
    // --- END OF MAIN EPOCH LOOP

    // Synchronize all ranks before proceeding to ensure that
    // rank 0 has finished writing the model file
    if (m_mpi != nullptr)
    {
        m_mpi->WaitAll();
    }

    // progress tracing for compute cluster management
    ProgressTracing::TraceProgressPercentage(m_maxEpochs, 0.0, true);
    ProgressTracing::TraceTrainLoss(m_lastFinishedEpochTrainLoss);

    // since we linked feature nodes. we need to remove it from the deletion
    if (m_needAdaptRegularization && m_adaptationRegType == AdaptationRegType::KL && refNode != nullptr)
    {
        for (size_t i = 0; i < refFeatureNodes.size(); i++)
        {
            // note we need to handle deletion carefully
            refNet->ReplaceNode(refFeatureNodes[i]->NodeName(), refFeatureNodes[i]);
        }
    }

    delete inputMatrices;
}

// -----------------------------------------------------------------------
// TrainOneEpoch() -- train one epoch
// -----------------------------------------------------------------------

template <class ElemType>
size_t SGD<ElemType>::TrainOneEpoch(ComputationNetworkPtr net,
                                    ComputationNetworkPtr refNet,
                                    const ComputationNodeBasePtr& refNode,
                                    const int epochNumber,
                                    const size_t epochSize,
                                    IDataReader* trainSetDataReader,
                                    const double learnRatePerSample,
                                    size_t tunedMBSize,
                                    const std::vector<ComputationNodeBasePtr>& featureNodes,
                                    const std::vector<ComputationNodeBasePtr>& labelNodes,
                                    const std::vector<ComputationNodeBasePtr>& criterionNodes,
                                    const std::vector<ComputationNodeBasePtr>& evaluationNodes,
                                    StreamMinibatchInputs* inputMatrices, // TODO: why is this a pointer?
                                    const std::list<ComputationNodeBasePtr>& learnableNodes,
                                    std::list<Matrix<ElemType>>& smoothedGradients,
                                    /*out*/ EpochCriterion& epochCriterion,
                                    /*out*/ std::vector<EpochCriterion>& epochEvalErrors,
                                    const std::string& prefixMsg)
{
    ScopedNetworkOperationMode modeGuard(net, NetworkOperationMode::training);

    // bring our 'out' values into consistent state
    epochCriterion = EpochCriterion(0);
    epochEvalErrors.assign(epochEvalErrors.size(), EpochCriterion(0));

    double totalTimeInMBs = 0; // use double since timer has sub-microsecond time resolution

    // initialize statistics
    size_t totalEpochSamples = 0;

    int numMBsRun = 0;

    bool useGradientAggregation = UsingGradientAggregation(epochNumber);
    bool useModelAggregation = UsingModelAggregation(epochNumber);
    bool useParallelTrain = UsingParallelTrain(epochNumber);

    // MA-related variables
    size_t nSamplesSinceLastModelSync = 0;
    size_t blockSizePerWorker = 0;
    if (useParallelTrain && m_pMASGDHelper)
    {
        m_pMASGDHelper->OnEpochStart(learnableNodes);
        blockSizePerWorker = m_modelAggregationBlockSize / m_mpi->NumNodesInUse();
    }

    std::vector<Matrix<ElemType>*> learnParamsGradients;
    Profiler profiler(m_numMBsToCUDAProfile);

    // resetting this, so profiling is performed for one epoch only
    m_numMBsToCUDAProfile = 0;

    bool useDistributedMBReading = useParallelTrain &&
                                   m_enableDistributedMBReading &&
                                   trainSetDataReader->SupportsDistributedMBRead();
    if (useDistributedMBReading)
    {
        trainSetDataReader->StartDistributedMinibatchLoop(tunedMBSize, epochNumber, m_mpi->CurrentNodeRank(),
                                                          m_mpi->NumNodesInUse(), epochSize);
    }
    else
    {
        trainSetDataReader->StartMinibatchLoop(tunedMBSize, epochNumber, epochSize);
    }

    net->StartEvaluateMinibatchLoop(evaluationNodes);
    net->StartEvaluateMinibatchLoop(criterionNodes);
    if (m_needAdaptRegularization && m_adaptationRegType == AdaptationRegType::KL && refNode)
    {
        refNet->StartEvaluateMinibatchLoop(refNode);
    }

    // prepare for sub-minibatching
    // Sub-minibatching is used if a single minibatch is too large to fit into GPU RAM.
    DataReaderHelpers::SubminibatchDispatcher<ElemType> smbDispatcher;
    size_t numSubminibatchesNeeded = DataReaderHelpers::GetNumSubminibatchesNeeded<ElemType>(trainSetDataReader, m_maxSamplesInRAM, m_numSubminiBatches, tunedMBSize);

    // this is non-trivial, we need a manager object to handle this
    if (numSubminibatchesNeeded > 1)
        smbDispatcher.Init(net, learnableNodes, criterionNodes, evaluationNodes);

    // The following is a special feature only supported by the Kaldi2Reader for more efficient sequence training.
    // This attemps to compute the error signal for the whole utterance, which will
    // be fed to the neural network as features. Currently it is a workaround
    // for the two-forward-pass sequence and ctc training, which allows
    // processing more utterances at the same time.
    // TODO: move the two-forward-pass support out of the reader, make a first-class citizen.
    AttemptUtteranceDerivativeFeatures(net, trainSetDataReader, featureNodes, inputMatrices);

    fprintf(stderr, "\n");
    LOGPRINTF(stderr, "Starting minibatch loop");
    if (useGradientAggregation)
    {
        fprintf(stderr, ", DataParallelSGD training (MyRank = %d, NumNodes = %d, NumGradientBits = %d)",
                (int) m_mpi->CurrentNodeRank(), (int) m_mpi->NumNodesInUse(), (int) m_numGradientBits);

        if (m_bufferedAsyncGradientAggregation)
        {
            fprintf(stderr, ", BufferedAsyncGradientAggregation is ENABLED");
        }
    }

    if (useDistributedMBReading)
    {
        fprintf(stderr, ", distributed reading is ENABLED");
    }

    if (numSubminibatchesNeeded > 1)
    {
        if (m_maxSamplesInRAM < SIZE_MAX)
            fprintf(stderr, ", with maximum %d samples in RAM", (int)m_maxSamplesInRAM);
        else
            fprintf(stderr, ", with %d subminibatch", (int)numSubminibatchesNeeded);
    }
    fprintf(stderr, ".\n");

    Timer timer;
    timer.Start();

    // NOTE: the following two local matrices are not used in distGradAgg path
    // assume only one training criterion node for each epoch.
    // The criterion values are accumulated here over the minibatches (without having to pull them off the GPU).
    CriterionAccumulator<ElemType> localEpochCriterion(1, net->GetDeviceId());
    CriterionAccumulator<ElemType> localEpochEvalErrors(epochEvalErrors.size(), net->GetDeviceId());

    // --- MAIN MINIBATCH LOOP

    // for differential logging, we keep the previous criterion values around
    EpochCriterion         epochCriterionLastLogged  = epochCriterion;
    vector<EpochCriterion> epochEvalErrorsLastLogged = epochEvalErrors;

    bool noMoreSamplesToProcess = false;
    for (;;)
    {
        // get minibatch
        // TODO: is it guaranteed that the GPU is already completed at this point, is it safe to overwrite the buffers?
        size_t actualMBSize = 0;
        bool wasDataRead = DataReaderHelpers::GetMinibatchIntoNetwork<ElemType>(*trainSetDataReader, net, criterionNodes[0],
                                                                                useDistributedMBReading, useParallelTrain, *inputMatrices, actualMBSize, m_mpi,
                                                                                m_dataDecimationFactor);
        if (!wasDataRead && (!useDistributedMBReading || noMoreSamplesToProcess)) // in case of distributed reading, we do a few more loops until all ranks have completed
            break;                                                                // end of epoch

        // Note: If !wasDataRead then the data that GetMinibatchIntoNetwork() was supposed to full in are undefined.
        // Must not touch them.

        if (!wasDataRead)
            actualMBSize = 0; // (undefined if !wasDataRead)

        nSamplesSinceLastModelSync += actualMBSize;

        // Dropout nodes have an implicit input in the form of the random mask that is applied to its explicit input
        // This mask is regerated every minibatch and hence dropout nodes with a non-zero dropout rate must me marked outdated
        // w.r.t. inputs to force evaluation in each minibatch
        MarkDropoutNodesEvalTimeStampAsOutdated(net, criterionNodes[0]);

        // node data was changed
        // TODO: move this to that function as well--just tired to pass everything as arguments
        // TODO: We should do this right after the GetMinibatch() call, since that's where these changed.
        //       Need to check whether that would cause unintended side effects.
        // TODO: original code did not call this for actualMBSize == 0
        ComputationNetwork::BumpEvalTimeStamp(featureNodes);
        ComputationNetwork::BumpEvalTimeStamp(labelNodes);

        if (actualMBSize > 0)
        {
            assert(wasDataRead);
#ifndef EVALDLL
            if (m_doGradientCheck && GradientCheck(net, criterionNodes, learnableNodes, 0) == false)
                LogicError("cannot pass gradient checker");
#endif
            // TODO: currently we only support one node for regularization
            if (m_needAdaptRegularization && m_adaptationRegType == AdaptationRegType::KL && refNode)
            {
                size_t actualMBSize2 = refNet->DetermineActualMBSizeFromFeatures();
                refNet->GetMBLayoutPtrOfNetwork()->CopyFrom(net->GetMBLayoutPtrOfNetwork()); // TODO: This is UNTESTED (before this was missing, seemingly inconsistently)

                if (actualMBSize2 != actualMBSize)
                    LogicError("TrainOneEpoch: refNet has different MB size than main net??");

                refNet->ForwardProp(refNode);
                Matrix<ElemType>::ScaleAndAdd((ElemType) m_adaptationRegWeight,
                                              dynamic_pointer_cast<ComputationNode<ElemType>>(refNode)->Value(),
                                              (ElemType)(1.0 - m_adaptationRegWeight),
                                              dynamic_pointer_cast<ComputationNode<ElemType>>(labelNodes[0])->Value());
            }

            // do forward and back propagation

            // We optionally break the minibatch into sub-minibatches.
            // This, when enabled, is used when a full minibatch does not fit into GPU RAM.
            size_t actualNumSubminibatches = numSubminibatchesNeeded <= 1 ? 1 : smbDispatcher.GetMinibatchIntoCache(*trainSetDataReader, *net, *inputMatrices, numSubminibatchesNeeded);
            for (size_t ismb = 0; ismb < actualNumSubminibatches; ismb++)
            {
                if (actualNumSubminibatches > 1)
                {
                    smbDispatcher.GetSubMinibatchToNet(ismb); // get sub-minibatch from full-size one
                    ComputationNetwork::BumpEvalTimeStamp(featureNodes);
                    ComputationNetwork::BumpEvalTimeStamp(labelNodes);
                }

                // ===========================================================
                // forward prop for evaluate eval nodes
                // ===========================================================

                // compute eval node first since when gradient is computed the forward function values
                // may be changed and need to be recomputed when gradient and function value share the same matrix
                net->ForwardProp(evaluationNodes); // the bulk of this evaluation is reused in ComputeGradient() below

                // ===========================================================
                // forward prop for training criterion
                // ===========================================================

                net->ForwardProp(criterionNodes[0]);

                // ===========================================================
                // backprop
                // ===========================================================

                if (learnRatePerSample > 0.01 * m_minLearnRate) // only compute gradient when learning rate is large enough
                    net->Backprop(criterionNodes[0]);

                // house-keeping for sub-minibatching
                if (actualNumSubminibatches > 1)
                    smbDispatcher.DoneWithCurrentSubMinibatch(ismb); // page state out
            }                                                        // end sub-minibatch loop
            if (actualNumSubminibatches > 1)
                smbDispatcher.DoneWithCurrentMinibatch();
        } // if (actualMBSize > 0)

        // for momentum/clipping/regularization/etc., as well as for progress and statistics, we should only count frames that are not gaps
        // #samples according to the default dynamic axis, for use with criterion nodes that do not have an MBLayout
        size_t numSamplesWithLabelOfNetwork = wasDataRead ? net->GetNumSamplesWithLabelOfNetwork(actualMBSize) : 0;

        // Sum of actualMBSize across all nodes when using parallel training
        // 'aggregate' here means accross-worker aggregate for this one minibatch.
        size_t aggregateNumSamples = actualMBSize;
        size_t aggregateNumSamplesWithLabel = CriterionAccumulator<ElemType>::GetNumSamples(criterionNodes[0], numSamplesWithLabelOfNetwork);

        if (!useGradientAggregation)
        {
            // accumulate criterion values (objective, eval)
            if (actualMBSize != 0)
            {
                assert(wasDataRead);
                // criteria are in Value()(0,0), we accumulate into another 1x1 Matrix (to avoid having to pull the values off the GPU)
                localEpochCriterion.Add(criterionNodes, 0, numSamplesWithLabelOfNetwork);
                for (size_t i = 0; i < evaluationNodes.size(); i++)
                    localEpochEvalErrors.Add(evaluationNodes, i, numSamplesWithLabelOfNetwork);
            }
        }
        else
        {
            // distributed gradient aggregation
            if (learnParamsGradients.size() == 0)
            {
                learnParamsGradients.reserve(learnableNodes.size());
                for (auto nodeIter = learnableNodes.begin(); nodeIter != learnableNodes.end(); nodeIter++)
                {
                    ComputationNodePtr node = dynamic_pointer_cast<ComputationNode<ElemType>>(*nodeIter);
                    if (node->IsParameterUpdateRequired())
                    {
                        Matrix<ElemType>* currParamsGradient = &(node->Gradient()); // TODO: we can use shared_ptrs now

                        // Sometimes, in parallel training, the current node may not get any samples to process
                        // In this case, the gradient matrix may not have been sized yet. If so, lets size it.
                        if (currParamsGradient->GetNumCols() == 0)
                        {
                            Matrix<ElemType>* currParamsValues = &(node->Value());
                            currParamsGradient->Resize(currParamsValues->GetNumRows(), currParamsValues->GetNumCols());
                        }

                        learnParamsGradients.push_back(currParamsGradient);
                    }
                }
            }

            // prepare the header
            m_gradHeader->numEvalNode = evaluationNodes.size();
            m_gradHeader->numSamples = actualMBSize;
            // hoist the criterion into CPU space for all-reduce
            localEpochCriterion.Assign(criterionNodes, 0, numSamplesWithLabelOfNetwork);
            for (size_t i = 0; i < evaluationNodes.size(); i++)
                localEpochEvalErrors.Assign(evaluationNodes, i, numSamplesWithLabelOfNetwork);
            m_gradHeader->numSamplesWithLabel = localEpochCriterion.GetCriterion(0).second;
            m_gradHeader->criterion           = localEpochCriterion.GetCriterion(0).first;
            for (size_t i = 0; i < evaluationNodes.size(); i++)
                m_gradHeader->evalErrors[i] = localEpochEvalErrors.GetCriterion(i);

            bool samplesProcessed = m_distGradAgg->AggregateGradients(learnParamsGradients, m_gradHeader.get(), epochNumber);
            noMoreSamplesToProcess = !samplesProcessed;

            aggregateNumSamples          = m_gradHeader->numSamples;
            aggregateNumSamplesWithLabel = m_gradHeader->numSamplesWithLabel;
            epochCriterion += EpochCriterion(m_gradHeader->criterion, m_gradHeader->numSamplesWithLabel);
            for (size_t i = 0; i < epochEvalErrors.size(); i++)
                epochEvalErrors[i] += m_gradHeader->evalErrors[i];
        }

        // update model parameters
        if ((aggregateNumSamples > 0) && (learnRatePerSample > m_minLearnRate * 0.01))
        {
#if 1       // BUGBUG: We must skip gaps in our momentum, clipping, regularization etc. criteria.
            // This will break test cases. So for now, we will only enable this for per-sample criteria.
            size_t numSamplesInMinibatch = aggregateNumSamples;
            if (criterionNodes[0]->HasMBLayout())
#endif
            numSamplesInMinibatch = aggregateNumSamplesWithLabel;
#if 0
            if (numSamplesInMinibatch != aggregateNumSamples)
                fprintf(stderr, "SGD: using true #samples %d instead of MB size %d\n", (int)numSamplesInMinibatch, (int)aggregateNumSamples);
#endif
            auto smoothedGradientIter = smoothedGradients.begin();
            for (auto nodeIter = learnableNodes.begin(); nodeIter != learnableNodes.end(); nodeIter++, smoothedGradientIter++)
            {
                ComputationNodeBasePtr node = *nodeIter;
                if (node->IsParameterUpdateRequired())
                {
                    Matrix<ElemType>& smoothedGradient = *smoothedGradientIter;
#ifdef _DEBUG
                    if (smoothedGradient.HasNan("TrainOneEpoch/UpdateWeights(): "))
                        LogicError("%ls %ls operation has NaNs in smoothedGradient.", node->NodeName().c_str(), node->OperationName().c_str());
#endif
                    // BUGBUG (Issue #95): Access to net MBLayout can no longer be done if we have multiple input layouts
                    UpdateWeights(node, smoothedGradient, learnRatePerSample,
                                  GetMomentumPerSample(epochNumber /*BUGBUG workaround:*/, net->GetMBLayoutPtrOfNetwork()->GetNumParallelSequences()), numSamplesInMinibatch,
                                  m_L2RegWeight, m_L1RegWeight,
                                  m_needAveMultiplier, m_useNesterovMomentum);
#ifdef _DEBUG
                    if (dynamic_pointer_cast<ComputationNode<ElemType>>(node)->Value().HasNan("TrainOneEpoch/UpdateWeights(): "))
                        LogicError("%ls %ls operation has NaNs in functionValues after parameter update.", node->NodeName().c_str(), node->OperationName().c_str());
#endif
                }
            }
        }

        // aggregation by model averaging or block momentum 
        if (useModelAggregation)
        {
            if (nSamplesSinceLastModelSync >= blockSizePerWorker)
            {
                bool synced = m_pMASGDHelper->OnArrivingAtSyncPoint(learnableNodes, smoothedGradients, nSamplesSinceLastModelSync);
                if (synced)
                {
                    nSamplesSinceLastModelSync = 0;
                }
            }
            // prepare break condition
            if (useDistributedMBReading)
            {
                noMoreSamplesToProcess = !wasDataRead;
            }
        }

        timer.Stop();
        numMBsRun++;

        totalTimeInMBs += timer.ElapsedSeconds();
        //trainSamplesSinceLastLogged += (int)aggregateNumSamplesWithLabel; // now inside epochCriterionLastLogged

        // log
        // This shows the criterion since last logged.
        if (numMBsRun <= m_firstMBsToShowResult || (m_numMBsToShowResult && (numMBsRun % m_numMBsToShowResult == 0)))
        {
            // get the epoch Values updated
            if (!useGradientAggregation)
            {
                // if no aggregation, we directly get the values from the minibatch accumulators
                timer.Restart();
                epochCriterion = localEpochCriterion.GetCriterion(0);
                for (size_t i = 0; i < epochEvalErrors.size(); i++)
                    epochEvalErrors[i] = localEpochEvalErrors.GetCriterion(i);
                timer.Stop();

                // Add the last trailing compute
                totalTimeInMBs += timer.ElapsedSeconds();
            }

            // epochCriterion aggregates over entire epoch, but we only show difference to last time we logged
            EpochCriterion epochCriterionSinceLastLogged = epochCriterion - epochCriterionLastLogged;
            let trainLossSinceLastLogged    =      epochCriterionSinceLastLogged.Average(); // TODO: Check whether old trainSamplesSinceLastLogged matches this ^^ difference
            let trainSamplesSinceLastLogged = (int)epochCriterionSinceLastLogged.second;

            // determine progress in percent
            int mbProgNumPrecision = 2;
            double mbProg = 0.0;
            if (epochNumber > 0 || (int)epochSize > 0) // TODO: explain this condition in a comment
            {
                if (m_maxComputedEpochSize != 0)
                {
                    double numMBPerEpoch = (double)m_maxComputedEpochSize / (double)tunedMBSize;
                    mbProg = (double)numMBsRun / numMBPerEpoch;
                    mbProgNumPrecision = (int)ceil(log10(numMBPerEpoch / (double)m_numMBsToShowResult));
                    mbProgNumPrecision = max(mbProgNumPrecision - 2, 2);
                }
            }
            else // estimate epoch size
                m_maxComputedEpochSize = numMBsRun * trainSamplesSinceLastLogged / m_numMBsToShowResult;

            // progress tracing for compute cluster management
            let wasProgressPrinted = ProgressTracing::TraceProgressPercentage(epochNumber, mbProg, false);

            // progress tracing for regular log
            if (m_traceLevel > 0)
            {
                PREPENDTS(stderr);
                fprintf(stderr, "%s Epoch[%2d of %d]-Minibatch[%4d-%4d",
                        prefixMsg.c_str(), epochNumber + 1, (int)m_maxEpochs,
                        (int)(numMBsRun - m_numMBsToShowResult + 1), numMBsRun);
                if (epochNumber > 0 || (int)epochSize > 0) // got anything?  --TODO: why cast epochSize to (int) for this comparison?
                    fprintf(stderr, (", %2." + to_string(mbProgNumPrecision) + "f%%").c_str(), mbProg * 100); // --TODO: use a * format?
                fprintf(stderr, "]: ");
                epochCriterionSinceLastLogged.LogCriterion(criterionNodes[0]->NodeName());
                for (size_t i = 0; i < epochEvalErrors.size(); i++)
                    (epochEvalErrors[i] - epochEvalErrorsLastLogged[i]).LogCriterion(evaluationNodes[i]->NodeName());

                fprintf(stderr, ("time = " + GeneratePaddedFloatOrExpFormat(0, 4, totalTimeInMBs) + "s; samplesPerSecond = %.1f\n").c_str(),
                        totalTimeInMBs, trainSamplesSinceLastLogged / totalTimeInMBs);
            }

            // progress tracing for compute cluster management
            if (wasProgressPrinted)
                ProgressTracing::TraceTrainLoss(trainLossSinceLastLogged);

            if (m_traceLevel > 0)
                fflush(stderr);

            if (epochCriterion.IsNan())
                RuntimeError("The training criterion is not a number (NAN).");

            // reset statistics for differential logging
            epochCriterionLastLogged  = epochCriterion;
            epochEvalErrorsLastLogged = epochEvalErrors;

            totalTimeInMBs = 0;
        }

        timer.Restart();
        totalEpochSamples += aggregateNumSamplesWithLabel;

        // call DataEnd function
        // This signals something from SGD to the reader.
        // DataEnd does reader specific process if sentence ending is reached
        trainSetDataReader->DataEnd();

        // Attempts to compute the error signal for the whole utterance, which will
        // be fed to the neural network as features. Currently it is a workaround
        // for the two-forward-pass sequence and ctc training, which allows
        // processing more utterances at the same time. Only used in Kaldi2Reader.
        // TODO: move the two-forward-pass support out of the reader.
        AttemptUtteranceDerivativeFeatures(net, trainSetDataReader, featureNodes, inputMatrices);

        profiler.NextSample();
    }

    // --- END MAIN MINIBATCH LOOP

    if (useModelAggregation )
    {
        m_pMASGDHelper->OnEpochEnd(learnableNodes, smoothedGradients, nSamplesSinceLastModelSync);
        nSamplesSinceLastModelSync = 0;
    }

    // hoist the accumulated criterion value from GPU side to our 'out'  variables
    // (unless we useGradientAggregation, in which case they are accumulated in the 'out' variables directly)
    if (!useGradientAggregation)
    {
        epochCriterion = localEpochCriterion.GetCriterion(0);
        for (size_t i = 0; i < epochEvalErrors.size(); i++)
            epochEvalErrors[i] = localEpochEvalErrors.GetCriterion(i);
    }

    // in case of model averaging, do one more final aggregation of criteria
    if (useModelAggregation && (m_mpi->NumNodesInUse() > 1))
    {
        // 1. total epoch samples processed by all workers
        size_t totalEpochSamplesOfAllWorkers = totalEpochSamples;
        m_mpi->AllReduce(&totalEpochSamplesOfAllWorkers, 1);

        // get criteria for this worker
        assert(!useGradientAggregation); // (otherwise the data would not be in localEpochCriterion)
        epochCriterion = localEpochCriterion.GetCriterion(0);
        for (size_t i = 0; i < epochEvalErrors.size(); i++)
            epochEvalErrors[i] = localEpochEvalErrors.GetCriterion(i);

        // all-reduce epochCriterion and epochEvalErrors over nodes
        m_mpi->AllReduce(&epochCriterion.first,  1);
        m_mpi->AllReduce(&epochCriterion.second, 1);
        // to transfer the eval vectors, we must pull them apart into STL objects and exchange them separately
        // TODO: merge with training criteria
        vector<double> numer(epochEvalErrors.size());
        vector<size_t> denom(epochEvalErrors.size());
        for (size_t i = 0; i < epochEvalErrors.size(); i++)
        {
            numer[i] = epochEvalErrors[i].first;
            denom[i] = epochEvalErrors[i].second;
        }
        m_mpi->AllReduce(numer);
        m_mpi->AllReduce(denom);
        for (size_t i = 0; i < epochEvalErrors.size(); i++)
            epochEvalErrors[i] = EpochCriterion(numer[i], denom[i]);

        // 3. modify return value 
        totalEpochSamples = totalEpochSamplesOfAllWorkers;
    }
    return totalEpochSamples;
}

// -----------------------------------------------------------------------
// subroutines and helpers follow below
// -----------------------------------------------------------------------

static double MomentumPerMB(double momentumPerSample, size_t minibatchSize)
{
    return pow(momentumPerSample, minibatchSize);
}

// Get{Train,Eval}CriterionNodes() return a reference that is, unfortunately, dependent on the network.
// So we hold those inside here. Not very nice. Also not thread-safe. This may go away once we fix sequence-to-sequence models properly.
// TODO: merge them into one.
static map<ComputationNetworkPtr, vector<ComputationNodeBasePtr>> tmpCriterionNodeSets;
// TODO: test this, then remove this comment

template <class ElemType>
const std::vector<ComputationNodeBasePtr>& SGD<ElemType>::GetTrainCriterionNodes(ComputationNetworkPtr net)
{
    if (!m_trainCriterionNodeName.empty())
    {
        tmpCriterionNodeSets[net] = net->CriterionNodesFrom(m_trainCriterionNodeName);
        return tmpCriterionNodeSets[net];
    }
    else
        return net->FinalCriterionNodes();
}

template <class ElemType>
const std::vector<ComputationNodeBasePtr>& SGD<ElemType>::GetEvalCriterionNodes(ComputationNetworkPtr net)
{
    if (!m_evalCriterionNodeName.empty())
    {
        tmpCriterionNodeSets[net] = net->CriterionNodesFrom(m_evalCriterionNodeName);
        return tmpCriterionNodeSets[net];
    }
    else
        return net->EvaluationNodes();
}

// execute PreComputeNodes
// Returns true if precomputation was executed.
template <class ElemType>
bool SGD<ElemType>::PreCompute(ComputationNetworkPtr net,
                               IDataReader* trainSetDataReader,
                               const std::vector<ComputationNodeBasePtr>& featureNodes,
                               const std::vector<ComputationNodeBasePtr>& labelNodes,
                               StreamMinibatchInputs* inputMatrices)
{
    std::list<ComputationNodeBasePtr> nodes = net->GetNodesRequiringPreComputation(); // this tests all HasComputed() flags

    if (nodes.size() == 0)
    {
        LOGPRINTF(stderr, "No PreCompute nodes found, skipping PreCompute step.\n");
        return false;
    }

    fprintf(stderr, "\n");
    LOGPRINTF(stderr, "Precomputing --> %lu PreCompute nodes found.\n\n", nodes.size());
    for (const auto & node : nodes)
    {
        LOGPRINTF(stderr, "\t%ls = %ls()\n", node->NodeName().c_str(), node->OperationName().c_str());
    }

    // compute
    ScopedNetworkOperationMode modeGuard(net, NetworkOperationMode::preComputing);

    // trainSetDataReader->StartMinibatchLoop(m_mbSize[0],  0 , requestDataSize);
    // trainSetDataReader->StartMinibatchLoop(m_mbSize[0],  0 , m_epochSize); // only based on one epoch
    // To support large dataset, we usually partition whole dataset into several epoch's,
    // so we need to use all the data to do precomputing
    if (m_useAllDataForPreComputedNode) // using all the data
        trainSetDataReader->StartMinibatchLoop(m_mbSize[0], 0);
    else // using only one epoch. Note: One epoch is often enough for feature mean/stddev, but not for estimating priors.
        trainSetDataReader->StartMinibatchLoop(m_mbSize[0], 0, m_epochSize);
    net->StartEvaluateMinibatchLoop(nodes);

    // initialize
    for (auto & node : nodes)
        dynamic_pointer_cast<IPreComputeNode>(node)->MarkComputed(false /*begin accumulating*/);

    const size_t numIterationsBeforePrintingProgress = 100;
    size_t numItersSinceLastPrintOfProgress = 0;
    size_t actualMBSizeDummy;
    while (DataReaderHelpers::GetMinibatchIntoNetwork<ElemType>(*trainSetDataReader, net, nullptr, false, false, *inputMatrices, actualMBSizeDummy, m_mpi))
    {
        // TODO: move these into GetMinibatchIntoNetwork()  --but those are passed around; necessary? Can't we get them from 'net'?
        ComputationNetwork::BumpEvalTimeStamp(featureNodes);
        ComputationNetwork::BumpEvalTimeStamp(labelNodes);

        net->ForwardProp(nodes);

        numItersSinceLastPrintOfProgress = ProgressTracing::TraceFakeProgress(numIterationsBeforePrintingProgress, numItersSinceLastPrintOfProgress);
    }

    // finalize
    for (auto & node : nodes)
        dynamic_pointer_cast<IPreComputeNode>(node)->MarkComputed(true /*done accumulating*/);

    fprintf(stderr, "\n");
    LOGPRINTF(stderr, "Precomputing --> Completed.\n\n");

    return true;
}

// return a reasonable initial learning rate based on the initial mbsize
template <class ElemType>
double SGD<ElemType>::SearchForBestLearnRate(ComputationNetworkPtr net,
                                             ComputationNetworkPtr refNet,
                                             const ComputationNodeBasePtr& refNode, const int epochNumber,
                                             const double curLearnRate,
                                             IDataReader* trainSetDataReader,
                                             const std::vector<ComputationNodeBasePtr>& featureNodes,
                                             const std::vector<ComputationNodeBasePtr>& labelNodes,
                                             const std::vector<ComputationNodeBasePtr>& criterionNodes,
                                             const std::vector<ComputationNodeBasePtr>& evaluationNodes,
                                             StreamMinibatchInputs* inputMatrices,
                                             const std::list<ComputationNodeBasePtr>& learnableNodes,
                                             std::list<Matrix<ElemType>>& smoothedGradients,
                                             const bool learnRateInitialized,
                                             const double largestPrevLearnRatePerSample)
{
    double bestLearnRatePerSample = curLearnRate;

    size_t numFramesToUseInSearch = m_numMiniBatch4LRSearch[epochNumber] * m_mbSize[epochNumber];
    if (m_epochSize != requestDataSize)
    {
        // ensure the numFramesToUseInSearch does not exceed the total number of frames in the epoch
        numFramesToUseInSearch = min(numFramesToUseInSearch, m_epochSize);
    }

    double minLearnRate = m_minLearnRate * 0.3f;
    double learnRatePerSample = 1.0f / 8.0f / 0.618f / sqrt((double) m_mbSize[epochNumber]); // TODO: comment on these magic constants

    if (learnRateInitialized && largestPrevLearnRatePerSample > 0)
    {
        // largestPrevLearnRatePerSample is per sample, first 0.618f is for compensation, second one is for safety
        learnRatePerSample = largestPrevLearnRatePerSample / 0.618f / 0.618f;
    }

    int baseModelEpoch = epochNumber - 1;
    net->RereadPersistableParameters<ElemType>(GetModelNameForEpoch(baseModelEpoch));

    double learnRate = learnRatePerSample;
    size_t dummyMinibatchSize;            // (not used)
    size_t dummyTotalTrainingSamplesSeen; // (not used)
    double prevCriterion = numeric_limits<double>::infinity();
    LoadCheckPointInfo(baseModelEpoch,
                       /*out*/ dummyTotalTrainingSamplesSeen,
                       /*out*/ learnRate,
                       smoothedGradients,
                       /*out*/ prevCriterion,
                       /*out*/ dummyMinibatchSize);

    // if model is not changed this is what we will get
    EpochCriterion baseCriterion;
    vector<EpochCriterion> epochEvalErrors(evaluationNodes.size(), EpochCriterion::Infinity()); // these are ignored in this entire method
    TrainOneMiniEpochAndReloadModel(net, refNet, refNode, epochNumber,
                                    numFramesToUseInSearch, trainSetDataReader, 0, m_mbSize[epochNumber],
                                    featureNodes, labelNodes,
                                    criterionNodes, evaluationNodes,
                                    inputMatrices, learnableNodes,
                                    smoothedGradients,
                                    /*out*/ baseCriterion, /*out*/ epochEvalErrors,
                                    "BaseAdaptiveLearnRateSearch:");

    if (m_autoLearnRateSearchType == LearningRateSearchAlgorithm::SearchBeforeEpoch)
    {
        if (prevCriterion == numeric_limits<double>::infinity())
            prevCriterion = baseCriterion.Average();

        double ratio = 0.3;

        if (m_epochSize != requestDataSize)
            ratio = pow(((double) numFramesToUseInSearch) / m_epochSize, 1.0f / 2);

        // interpolate prevCriterion into 'baseCriterion'
        baseCriterion.first = baseCriterion.second * max(ratio * prevCriterion + (1 - ratio) * baseCriterion.Average(), baseCriterion.Average());
    }

    EpochCriterion epochCriterion(EpochCriterion::Infinity());
    do
    {
        learnRatePerSample *= 0.618;
        TrainOneMiniEpochAndReloadModel(net, refNet, refNode, epochNumber,
                                        numFramesToUseInSearch, trainSetDataReader,
                                        learnRatePerSample, m_mbSize[epochNumber], featureNodes,
                                        labelNodes, criterionNodes,
                                        evaluationNodes, inputMatrices,
                                        learnableNodes, smoothedGradients,
                                        /*out*/ epochCriterion, /*out*/ epochEvalErrors,
                                        "AdaptiveLearnRateSearch:");
    } while (epochCriterion.IsNan() || (epochCriterion.Average() > baseCriterion.Average() && learnRatePerSample > minLearnRate));

    bestLearnRatePerSample = learnRatePerSample;

    // grid search for the first m_numBestSearchEpoch  epochs
    if (epochNumber < m_numBestSearchEpoch)
    {
        double leftLearnRatePerSample = 0.01 / m_mbSize[epochNumber];
        double rightLearnRatePerSample = learnRatePerSample;
        EpochCriterion rightCriterion = epochCriterion;
        EpochCriterion leftCriterion; // we compute this from the mini epoch

        TrainOneMiniEpochAndReloadModel(net, refNet, refNode, epochNumber,
                                        numFramesToUseInSearch, trainSetDataReader,
                                        leftLearnRatePerSample, m_mbSize[epochNumber],
                                        featureNodes, labelNodes,
                                        criterionNodes, evaluationNodes,
                                        inputMatrices, learnableNodes,
                                        smoothedGradients,
                                        /*out*/ leftCriterion, /*out*/ epochEvalErrors,
                                        "DetailBaseAdaptiveLearnRateSearch:");

        while (rightLearnRatePerSample > leftLearnRatePerSample * 1.2)
        {
            if (rightCriterion.Average() > leftCriterion.Average())
            {
                rightLearnRatePerSample *= 0.618;

                TrainOneMiniEpochAndReloadModel(net, refNet, refNode,
                                                epochNumber, numFramesToUseInSearch,
                                                trainSetDataReader,
                                                rightLearnRatePerSample, m_mbSize[epochNumber],
                                                featureNodes, labelNodes,
                                                criterionNodes,
                                                evaluationNodes,
                                                inputMatrices,
                                                learnableNodes,
                                                smoothedGradients,
                                                /*out*/ rightCriterion,
                                                /*out*/ epochEvalErrors,
                                                "DetailRightAdaptiveLearnRateSearch:");
            }
            else
            {
                leftLearnRatePerSample /= 0.618;

                TrainOneMiniEpochAndReloadModel(net, refNet, refNode,
                                                epochNumber, numFramesToUseInSearch,
                                                trainSetDataReader,
                                                leftLearnRatePerSample, m_mbSize[epochNumber],
                                                featureNodes, labelNodes,
                                                criterionNodes,
                                                evaluationNodes,
                                                inputMatrices,
                                                learnableNodes,
                                                smoothedGradients,
                                                /*out*/ leftCriterion,
                                                /*out*/ epochEvalErrors,
                                                "DetailLeftAdaptiveLearnRateSearch:");
            }
        }

        bestLearnRatePerSample = (leftCriterion.Average() < rightCriterion.Average()) ? leftLearnRatePerSample : rightLearnRatePerSample;
    }

    LOGPRINTF(stderr, "Best Learn Rate Per Sample for Epoch[%d] = %.10g  baseCriterion=%.10g\n",
              epochNumber + 1, bestLearnRatePerSample, baseCriterion.Average());

    return bestLearnRatePerSample;
}

// AdaptiveMinibatchSizing() -- choose the largest feasible minibatch size
// This is necessary for data-parallel operation. The aim is to minimize model updates, and hence bandwidth
// This implements
//    F. Seide, H. Fu, J. Droppo, G. Li, and D. Yu:
//    "On Parallelizability of Stochastic Gradient Descent for Speech DNNs"
//    In Proc. ICASSP 2014.
template <class ElemType>
size_t SGD<ElemType>::AdaptiveMinibatchSizing(ComputationNetworkPtr net,
                                              ComputationNetworkPtr refNet,
                                              const ComputationNodeBasePtr& refNode,
                                              const int epochNumber,
                                              const size_t numFramesToUseInSearch,
                                              IDataReader* trainSetDataReader,
                                              const double learnRatePerSample,
                                              const size_t initialMinibatchSize,
                                              const std::vector<ComputationNodeBasePtr>& featureNodes,
                                              const std::vector<ComputationNodeBasePtr>& labelNodes,
                                              const std::vector<ComputationNodeBasePtr>& criterionNodes,
                                              const std::vector<ComputationNodeBasePtr>& evaluationNodes,
                                              StreamMinibatchInputs* inputMatrices,
                                              const std::list<ComputationNodeBasePtr>& learnableNodes,
                                              std::list<Matrix<ElemType>>& smoothedGradients,
                                              const double learningRateAdjustmentFactor)
{
    size_t minMinibatchSize = initialMinibatchSize;
    size_t chosenMinibatchSize = initialMinibatchSize;

    // do some pre-adjustment based on LR
    // Basically we assume that the LR for epoch 1 is safe for mbsize.
    // If LR control led to a smaller LR, then we can safely increase the lower bound of the MB size.
    double learningRateChangeSoFar = GetLearningRatePerSample(epochNumber /*BUGBUG workaround:*/, trainSetDataReader->GetNumParallelSequencesForFixingBPTTMode()) / GetLearningRatePerSample(0 /*BUGBUG workaround:*/, trainSetDataReader->GetNumParallelSequencesForFixingBPTTMode());
    learningRateChangeSoFar *= learningRateAdjustmentFactor;

    // increasing by the full factor is found to be too aggressive; sqrt() seems more robust
    learningRateChangeSoFar = sqrt(learningRateChangeSoFar);

    // LR was indeed reduced
    if (learningRateChangeSoFar < 1.0f)
    {
        // we can safely increase MB size (note: this may be bigger than our max)
        minMinibatchSize = (size_t)(minMinibatchSize / learningRateChangeSoFar);
    }

    if (epochNumber < 2 && m_prevChosenMinibatchSize != 0)
    {
        // newly started training: any previous MB size stored in the model is to be ignored
        // BUGBUG: %z is not supported in VS 2013, is it?
        LOGPRINTF(stderr, "before epoch .2, previous minibatchSize %zd is considered invalid -> resetting\n",
                  m_prevChosenMinibatchSize);
        m_prevChosenMinibatchSize = 0;
    }

    // check if we need to skip
    if (m_prevChosenMinibatchSize != 0 &&
        (epochNumber + 1) > m_minibatchSizeTuningFrequency &&
        (epochNumber + 1) % m_minibatchSizeTuningFrequency != 0)
    {
        LOGPRINTF(stderr, "AdaptiveMinibatchSearch: Search for a better minibatchSize in epoch %d skipped, keeping minibatchSize of %zd\n",
                  epochNumber + 1, m_prevChosenMinibatchSize);
        chosenMinibatchSize = m_prevChosenMinibatchSize;
    }
    else
    {
        if (m_prevChosenMinibatchSize != 0)
        {
            // if m_prevChosenMinibatchSize (the chosen minibatch size for the previous epoch) div 2
            // is higher than initialMinibatchSize (the minibatch size we start with for this epoch),
            // then start the search with m_prevChosenMinibatchSize/2 instead of initialMinibatchSize.
            LOGPRINTF(stderr, "AdaptiveMinibatchSearch: Limiting minMinibatchSize to largest of previous minibatchSize = (%d / 2) or %d\n",
                      (int) m_prevChosenMinibatchSize, (int) minMinibatchSize);
            minMinibatchSize = max(minMinibatchSize, m_prevChosenMinibatchSize / 2);
        }

        size_t maxMinibatchSize = m_minibatchSizeTuningMax;

        // only grow at most 2 x compared to previous step
        if (m_prevChosenMinibatchSize != 0.0f)
        {
            assert(m_prevChosenMinibatchSize >= chosenMinibatchSize);

            LOGPRINTF(stderr, "AdaptiveMinibatchSearch: Limiting maxMinibatchSize to previous minibatchSize %zd*2\n",
                      m_prevChosenMinibatchSize);
            maxMinibatchSize = min(maxMinibatchSize, m_prevChosenMinibatchSize * 2);
        }

        chosenMinibatchSize = SearchForBestMinibatchSize(net, refNet, refNode, epochNumber,
                                                         numFramesToUseInSearch, trainSetDataReader,
                                                         learnRatePerSample, featureNodes,
                                                         labelNodes, criterionNodes,
                                                         evaluationNodes, inputMatrices,
                                                         learnableNodes, smoothedGradients,
                                                         minMinibatchSize, maxMinibatchSize);
    }

    return chosenMinibatchSize;
}

static size_t RoundToMultipleOf64(float val)
{
    return 64 * (size_t)((val + 32) / 64);
}

static size_t RoundToMultipleOf64(size_t val)
{
    return 64 * ((val + 32) / 64);
}

// uses a small percentage of training data of minibatch to
// speculatively train with various MB sizes; then picks the best
template <class ElemType>
size_t SGD<ElemType>::SearchForBestMinibatchSize(ComputationNetworkPtr net,
                                                 ComputationNetworkPtr refNet,
                                                 const ComputationNodeBasePtr& refNode,
                                                 const int epochNumber,
                                                 const size_t numFramesToUseInSearch,
                                                 IDataReader* trainSetDataReader,
                                                 const double learnRatePerSample,
                                                 const std::vector<ComputationNodeBasePtr>& featureNodes,
                                                 const std::vector<ComputationNodeBasePtr>& labelNodes,
                                                 const std::vector<ComputationNodeBasePtr>& criterionNodes,
                                                 const std::vector<ComputationNodeBasePtr>& evaluationNodes,
                                                 StreamMinibatchInputs* inputMatrices,
                                                 const std::list<ComputationNodeBasePtr>& learnableNodes,
                                                 std::list<Matrix<ElemType>>& smoothedGradients,
                                                 const size_t minMinibatchSize, const size_t maxMinibatchSize)
{
    // may happen for automatically reduced learning rates
    if (minMinibatchSize > maxMinibatchSize)
    {
        return maxMinibatchSize;
    }

    size_t trialMinibatchSize = 0;
    bool isFirstIteration = true;
    EpochCriterion baseCriterion(0);

    // increase the minibatch size by a factor of sqrt(2) in each step.
    const float minibatchSizeTuningFactor = sqrtf(2.0f);

    size_t lastTriedTrialMinibatchSize = 0;
    EpochCriterion lastTriedTrialEpochCriterion(0);
    for (float trialMinibatchSizeFloat = (float) minMinibatchSize;
         trialMinibatchSizeFloat <= maxMinibatchSize;
         trialMinibatchSizeFloat *= minibatchSizeTuningFactor)
    {
        // round mbsize to something meaningful
        trialMinibatchSize = RoundToMultipleOf64(trialMinibatchSizeFloat);

        fprintf(stderr, "\n");
        LOGPRINTF(stderr, "AdaptiveMinibatchSearch: Evaluating trial minibatchSize=%d out of range %d..%d ...\n\n",
                  (int)trialMinibatchSize, (int)RoundToMultipleOf64(minMinibatchSize), (int)RoundToMultipleOf64(maxMinibatchSize));

        std::vector<EpochCriterion> epochEvalErrors(evaluationNodes.size(), EpochCriterion::Infinity());
        EpochCriterion epochCriterion(EpochCriterion::Infinity());

        // Train on a few minibatches and so we can observe the epochCriterion as we try increasing
        // minibatches with iteration of this loop.
        TrainOneMiniEpochAndReloadModel(net, refNet, refNode, epochNumber,
                                        numFramesToUseInSearch, trainSetDataReader,
                                        learnRatePerSample, trialMinibatchSize, featureNodes,
                                        labelNodes, criterionNodes,
                                        evaluationNodes, inputMatrices,
                                        learnableNodes, smoothedGradients,
                                        /*out*/ epochCriterion, /*out*/ epochEvalErrors,
                                        isFirstIteration ? "BaseAdaptiveMinibatchSearch:" : "AdaptiveMinibatchSearch:");

        if (isFirstIteration)
        {
            // for the first iteration of the loop only, set baseCriterion
            // to the result we got from TrainOneMiniEpochAndReloadModel().
            baseCriterion = epochCriterion;
            lastTriedTrialMinibatchSize = trialMinibatchSize;
            lastTriedTrialEpochCriterion = baseCriterion;
            isFirstIteration = false;

            LOGPRINTF(stderr, "AdaptiveMinibatchSearch: Computed baseCriterion %.8f\n", baseCriterion.Average());
        }
        else if (!epochCriterion.IsNan() &&
                 epochCriterion.Average() > (baseCriterion.Average() * (1.0 + (m_minibatchSearchCriterionErrorMargin / 100.0))))
        {
            // As soon as we see the Criterion (a measure of error) start to get larger than the
            // Criterion we started with, we stop.
            // TODO: if this is too sensitive, we can add a margin on the bases of percentage of
            // baseCriterion.
            break;
        }
        else
        {
            lastTriedTrialMinibatchSize = trialMinibatchSize;
            lastTriedTrialEpochCriterion = epochCriterion;
            if (trialMinibatchSizeFloat * minibatchSizeTuningFactor <= maxMinibatchSize)
            {
                LOGPRINTF(stderr, "AdaptiveMinibatchSearch: Keep searching... epochCriterion = %.8f vs bBaseCriterion = %.8f\n",
                          epochCriterion.Average(), baseCriterion.Average());
            }
        }
    }
    LOGPRINTF(stderr, "AdaptiveMinibatchSearch: Search successful. New minibatchSize is %d. epochCriterion = %.8f vs baseCriterion = %.8f\n\n",
              (int) lastTriedTrialMinibatchSize, lastTriedTrialEpochCriterion.Average(), baseCriterion.Average());

    return lastTriedTrialMinibatchSize;
}

// run training over a small subset of an epoch, for purpose of automatic LR and MB-size tuning
template <class ElemType>
void SGD<ElemType>::TrainOneMiniEpochAndReloadModel(ComputationNetworkPtr net,
                                                    ComputationNetworkPtr refNet,
                                                    const ComputationNodeBasePtr& refNode, const int epochNumber,
                                                    const size_t epochSize, IDataReader* trainSetDataReader,
                                                    const double learnRatePerSample,
                                                    const size_t minibatchSize,
                                                    const std::vector<ComputationNodeBasePtr>& featureNodes,
                                                    const std::vector<ComputationNodeBasePtr>& labelNodes,
                                                    const std::vector<ComputationNodeBasePtr>& criterionNodes,
                                                    const std::vector<ComputationNodeBasePtr>& evaluationNodes,
                                                    StreamMinibatchInputs* inputMatrices,
                                                    const std::list<ComputationNodeBasePtr>& learnableNodes,
                                                    std::list<Matrix<ElemType>>& smoothedGradients,
                                                    /*out*/ EpochCriterion& epochCriterion,
                                                    /*out*/ std::vector<EpochCriterion>& epochEvalErrors,
                                                    std::string prefixMsg)
{
    TrainOneEpoch(net, refNet, refNode, epochNumber, epochSize,
                  trainSetDataReader, learnRatePerSample, minibatchSize, featureNodes,
                  labelNodes, criterionNodes, evaluationNodes,
                  inputMatrices, learnableNodes, smoothedGradients,
                  /*out*/ epochCriterion, /*out*/ epochEvalErrors,
                  prefixMsg);

    LOGPRINTF(stderr, "Finished Mini-Epoch For LearnRate Selection: ");
    epochCriterion.LogCriterion(criterionNodes[0]->NodeName());
    for (size_t j = 0; j < epochEvalErrors.size(); j++)
        epochEvalErrors[j].LogCriterion(evaluationNodes[j]->NodeName());
    fprintf(stderr, "learningRatePerSample = %.8g\n", learnRatePerSample);

    // go back to where we came from
    int baseModelEpoch = epochNumber - 1;
    net->RereadPersistableParameters<ElemType>(GetModelNameForEpoch(baseModelEpoch));

    double dummyLearnRate;
    double dummyPrevCriterion;
    size_t dummyTotalTrainingSamplesSeen; // (not used)
    size_t dummyMinibatchSize;
    LoadCheckPointInfo(baseModelEpoch,
                       /*out*/ dummyTotalTrainingSamplesSeen,
                       /*out*/ dummyLearnRate,
                       smoothedGradients,
                       /*out*/ dummyPrevCriterion,
                       /*out*/ dummyMinibatchSize);
}

// Attemps to compute the error signal for the whole utterance, which will
// be fed to the neural network as features. Currently it is a workaround
// for the two-forward-pass sequence and ctc training, which allows
// processing more utterances at the same time. Only used in Kaldi2Reader.
// TODO: move the two-forward-pass support out of the reader.
template <class ElemType>
void SGD<ElemType>::AttemptUtteranceDerivativeFeatures(ComputationNetworkPtr net,
                                                       IDataReader* trainSetDataReader,
                                                       const std::vector<ComputationNodeBasePtr>& featureNodes,
                                                       StreamMinibatchInputs* inputMatrices)
{
    assert(trainSetDataReader != NULL);
    std::vector<std::vector<std::pair<wstring, size_t>>> uttInfo;
    auto pMBLayout = make_shared<MBLayout>();
    // TODO: use GetMinibatchIntoNetwork().
    while (trainSetDataReader->GetMinibatchCopy(uttInfo, *inputMatrices, pMBLayout))
    {
        ComputationNetwork::BumpEvalTimeStamp(featureNodes);

        auto& outputNodes = net->OutputNodes();
        if (outputNodes.empty())
            LogicError("no output node was found.");

        // BUGBUG (Issue #95): This is no longer correct once we have multiple input layouts.
        trainSetDataReader->CopyMBLayoutTo(net->GetMBLayoutPtrOfNetwork());
        net->ForwardProp(outputNodes[0]); // only evaluate the first output
        trainSetDataReader->SetNetOutput(uttInfo,
                                         dynamic_pointer_cast<ComputationNode<ElemType>>(outputNodes[0])->Value(),
                                         pMBLayout);
    }
}

template <class ElemType>
void SGD<ElemType>::InitDistGradAgg(int numEvalNodes, int traceLevel)
{
    if (GetParallelizationMethod() == ParallelizationMethod::dataParallelSGD)
    {
        if (m_distGradAgg == nullptr)
        {
#ifdef CNTK_PARALLEL_TRAINING_SUPPORT
            m_distGradAgg = std::make_shared<AllReduceDistGradAggregator<ElemType>>(m_mpi, m_numGradientBits, m_zeroThresholdFor1Bit, true /*useQuantizationForSelfStripe*/, m_bufferedAsyncGradientAggregation, traceLevel, m_syncStatsTrace);
#else
            if (m_numGradientBits != (8 * sizeof(ElemType)))
            {
                RuntimeError("Gradient quantization is unsupported in CNTK binaries built without quantized gradient aggregation support!");
            }

            m_distGradAgg = std::make_shared<SimpleDistGradAggregator<ElemType>>(m_mpi, m_bufferedAsyncGradientAggregation, m_syncStatsTrace);
#endif // !CNTK_PARALLEL_TRAINING_SUPPORT
        }

        if (m_gradHeader == nullptr)
        {
            m_gradHeader.reset(DistGradHeader::Create(numEvalNodes), [](DistGradHeader* ptr) {
                DistGradHeader::Destroy(ptr);
            });
        }
    }
}

template <class ElemType>
void SGD<ElemType>::InitModelAggregationHandler(int traceLevel, DEVICEID_TYPE devID)
{
    if (m_pMASGDHelper)
    {
        return; // no need to do anything if already initialized. TODO: make it singleton 
    }
    if (GetParallelizationMethod() == ParallelizationMethod::modelAveragingSGD)
    {
        m_pMASGDHelper = make_shared<BasicModelAveragingSGD<ElemType>>(m_mpi, traceLevel, devID);
    }
    else if (GetParallelizationMethod() == ParallelizationMethod::blockMomentumSGD)
    {
#ifndef CNTK_PARALLEL_TRAINING_SUPPORT
        RuntimeError("Block Momentum is not supported in the main CNTK repo. You need to enable 1bit submodule.");
#else
        m_pMASGDHelper = make_shared<BlockMomentumSGD<ElemType>>(m_mpi, traceLevel, devID, 
                                                                 m_useNesterovBlockMomentum, m_resetSGDMomentum, 
                                                                 m_blockLearningRate, m_blockMomentumAsTimeConstant, 
                                                                 m_modelAggregationBlockSize);
#endif 
    }
}
// public:
// UpdateWeightsS - static version of UpdateWeights()
// not static since it wants to access protected methods on the SGD object
template <class ElemType>
/*static*/ void SGD<ElemType>::UpdateWeightsS(const SGD<ElemType>* sgd, Matrix<ElemType>& functionValues,
                                              Matrix<ElemType>& gradientValues,
                                              Matrix<ElemType>& smoothedGradient,
                                              const double learnRatePerSample,
                                              const double momentumPerSample,
                                              size_t actualMBSize,
                                              const double L2RegWeight,
                                              const double L1RegWeight,
                                              const bool needAveMultiplier,
                                              const bool useNesterovMomentum)
{
    // we use simple linear (instead of log linear) scaling here
    const double momentum = MomentumPerMB(momentumPerSample, actualMBSize);
#if DUMPOUTPUT
    LOGPRINTF(stderr, "learnRatePerSample=%0.8f, momentum=%0.8f, actualMBSize=%ld\n",
              learnRatePerSample, momentum, actualMBSize);
    LOGPRINTF(stderr, "sgd->GradUpdateType()=%d, sgd->GradientUpdateNoiseStd()=%0.8f\n",
              sgd->GradUpdateType(), sgd->GradientUpdateNoiseStd());
    gradientValues.Print("Gradient Input");
    smoothedGradient.Print("Smoothed Gradient Input");
#endif

    // make actualMBSize is a valid value
    assert(actualMBSize > 0);

    // clipping gradients to prevent outliers
    sgd->ClipGradient(gradientValues, actualMBSize);

    GradientsUpdateType adpType = sgd->GradUpdateType();
    double noiseStd = sgd->GradientUpdateNoiseStd();
    Matrix<ElemType> sgdUpdateNoise((DEVICEID_TYPE) functionValues.GetDeviceId());
    if (noiseStd > 0)
    {
        // get the gradient structure since gradient is sparse
        sgdUpdateNoise.SetValue(gradientValues);

        // reset its value to random
        sgdUpdateNoise.SetGaussianRandomValue(0, (ElemType) noiseStd);
    }

    // L2 regularizer
    if (L2RegWeight > 0)
    {
        // multiply by actualMBSize so that it's invariant to minibatch size since learning rate is per sample
        Matrix<ElemType>::ScaleAndAdd((ElemType)(L2RegWeight * actualMBSize), functionValues, gradientValues);
    }

    if (adpType == GradientsUpdateType::None)
    {
        smoothedGradient.NormalGrad(gradientValues, functionValues,
                                    (ElemType) learnRatePerSample, (ElemType) momentum, useNesterovMomentum);
    }
    else if (adpType == GradientsUpdateType::AdaGrad ||
             (adpType == GradientsUpdateType::RmsProp && gradientValues.GetMatrixType() == MatrixType::SPARSE) ||
             (adpType == GradientsUpdateType::FSAdaGrad && gradientValues.GetMatrixType() == MatrixType::SPARSE))
    {
        // rmsprop for sparse is not implemented yet, delegate it with adagrad

        double aveMultiplier = smoothedGradient.Adagrad(gradientValues, needAveMultiplier);
        Matrix<ElemType>::ScaleAndAdd((ElemType)(-learnRatePerSample / aveMultiplier), gradientValues, functionValues);
    }
    else if (adpType == GradientsUpdateType::FSAdaGrad)
    {
        smoothedGradient.FSAdagrad(actualMBSize, gradientValues, functionValues, (ElemType) learnRatePerSample, (ElemType) momentum);
    }
    else if (adpType == GradientsUpdateType::RmsProp)
    {
        double aveMultiplier = smoothedGradient.RmsProp(gradientValues, (ElemType) sgd->m_rpi.gamma,
                                                        (ElemType) sgd->m_rpi.inc, (ElemType) sgd->m_rpi.max,
                                                        (ElemType) sgd->m_rpi.dec, (ElemType) sgd->m_rpi.min, needAveMultiplier);
        Matrix<ElemType>::ScaleAndAdd((ElemType)(-learnRatePerSample / aveMultiplier), gradientValues, functionValues);
    }

    if (noiseStd > 0)
    {
        Matrix<ElemType>::ScaleAndAdd(1.0, sgdUpdateNoise, functionValues);
    }

    // L1 regularizer with proximal gradient descent method
    if (L1RegWeight > 0)
    {
        // multiply by actualMBSize so that it's invariant to minibatch size since learning rate is per sample
        functionValues.InplaceSoftThreshold((ElemType)(learnRatePerSample * L1RegWeight * actualMBSize));
    }

#if DUMPOUTPUT
    functionValues.Print("Parameter Update");
#endif
}

// protected:

// UpdateWeights - update the weights in
template <class ElemType>
void SGD<ElemType>::UpdateWeights(const ComputationNodeBasePtr& node,
                                  Matrix<ElemType>& smoothedGradient,
                                  const double learnRatePerSample,
                                  const double momentumPerSample,
                                  const size_t actualMBSize,
                                  const double L2RegWeight, const double L1RegWeight,
                                  const bool needAveMultiplier,
                                  const bool useNesterovMomentum) const
{
#if DUMPOUTPUT
    LOGPRINTF(stderr, "Update_%ls\n", node->NodeName().c_str());
#endif
    if (!node->IsParameterUpdateRequired())
        LogicError("UpdateWeights() called for a learnable ComputationNode which has m_learningRateMultiplier == 0!");

    double nodeDependentLearningRatePerSample = learnRatePerSample * node->GetLearningRateMultiplier();
    UpdateWeightsS(this, dynamic_pointer_cast<ComputationNode<ElemType>>(node)->Value(), dynamic_pointer_cast<ComputationNode<ElemType>>(node)->Gradient(),
                   smoothedGradient, nodeDependentLearningRatePerSample, momentumPerSample,
                   actualMBSize, L2RegWeight, L1RegWeight,
                   needAveMultiplier, m_useNesterovMomentum);
    node->BumpEvalTimeStamp();
}

template <class ElemType>
void SGD<ElemType>::ClipGradient(Matrix<ElemType>& gradient, const size_t actualMBSize) const
{
    if (m_clippingThresholdPerSample != std::numeric_limits<double>::infinity())
    {
        double maxGradientPerMB = m_clippingThresholdPerSample * actualMBSize;
        if (m_gradientClippingWithTruncation)
            gradient.InplaceTruncate((ElemType)(maxGradientPerMB));
        else
        {
            // norm2 normalized
            double gradientNorm = gradient.FrobeniusNorm();
            if (gradientNorm > maxGradientPerMB)
            {
                double normFactor = maxGradientPerMB / gradientNorm;
                gradient *= (ElemType) normFactor;
            }
        }
    }
}

template <class ElemType>
void SGD<ElemType>::SaveCheckPointInfo(const size_t epoch, const size_t totalSamplesSeen,
                                       const double learnRatePerSample,
                                       const std::list<Matrix<ElemType>>& smoothedGradients,
                                       const double prevCriterion,
                                       const size_t minibatchSize)
{
    // In case of parallel training only the main node should we saving the checkpoint to prevent
    // the parallel training nodes from colliding to write the same file
    if ((m_mpi == nullptr) || m_mpi->IsMainNode())
    {
        wstring checkPointFileName = GetCheckPointFileNameForEpoch(int(epoch));
        // Saving into temporary file and then renaming it to the checkPointFileName
        // This is a standard trick to avoid havign corrupted checkpoints files if process dies during writing
        wstring tempFileName = checkPointFileName + L".tmp";

        {
            File fstream(tempFileName, FileOptions::fileOptionsBinary | FileOptions::fileOptionsWrite);
            fstream.PutMarker(FileMarker::fileMarkerBeginSection, L"BVersion"); 
            fstream << (size_t)CURRENT_CNTK_CHECKPOINT_VERSION; 
            fstream.PutMarker(FileMarker::fileMarkerEndSection, L"EVersion");

            fstream.PutMarker(FileMarker::fileMarkerBeginSection, L"BCKP");
            fstream.PutMarker(FileMarker::fileMarkerBeginSection, L"BLearnRate");
            fstream << totalSamplesSeen << learnRatePerSample << prevCriterion;
            fstream.PutMarker(FileMarker::fileMarkerEndSection, L"ELearnRate");

            fstream.PutMarker(FileMarker::fileMarkerBeginSection, L"BMinibatchSize");
            fstream << minibatchSize;
            fstream.PutMarker(FileMarker::fileMarkerEndSection, L"EMinibatchSize");

            fstream.PutMarker(FileMarker::fileMarkerBeginSection, L"BGradient");

            for (auto smoothedGradientIter = smoothedGradients.begin(); smoothedGradientIter != smoothedGradients.end(); smoothedGradientIter++)
            {
                const Matrix<ElemType>& smoothedGradient = *smoothedGradientIter;
                fstream << smoothedGradient;
            }

            fstream.PutMarker(FileMarker::fileMarkerEndSection, L"EGradient");

            fstream.PutMarker(FileMarker::fileMarkerEndSection, L"ECKP");
            if (m_pMASGDHelper)
                m_pMASGDHelper->SaveToCheckPoint(fstream);
            // Ensuring that data is written
            fstream.Flush();
        }

        _wunlink(checkPointFileName.c_str());
        renameOrDie(tempFileName, checkPointFileName);
    }
}

template <class ElemType>
bool SGD<ElemType>::TryLoadCheckPointInfo(const size_t epochNumber,
                                          /*out*/ size_t& totalSamplesSeen,
                                          /*out*/ double& learnRatePerSample,
                                          std::list<Matrix<ElemType>>& smoothedGradients,
                                          /*out*/ double& prevCriterion,
                                          /*out*/ size_t& minibatchSize)
{
    // gracefully handle if a checkpoint file is missing
    // This means a user wanted to continue training from an older model, but that model had no checkpoint info anymore.
    // This is valid, we just don't get the features that require previous models, such as LR or MBSize control.
    let checkPointFileName = GetCheckPointFileNameForEpoch(int(epochNumber));
    if (!fexists(checkPointFileName.c_str()))
    {
        // initialize as if nothing
        totalSamplesSeen = 0;
        learnRatePerSample = numeric_limits<double>::quiet_NaN(); // must be overwritten
        prevCriterion = 0;
        minibatchSize = m_mbSize[epochNumber];

        LOGPRINTF(stderr, "Warning: Checkpoint file is missing. Learning parameters will be initialized from 0\n");
        return false;
    }

    LoadCheckPointInfo(epochNumber, totalSamplesSeen, learnRatePerSample, smoothedGradients, prevCriterion, minibatchSize);
    return true;
}

template <class ElemType>
void SGD<ElemType>::LoadCheckPointInfo(const size_t epochNumber,
                                       /*out*/ size_t& totalSamplesSeen,
                                       /*out*/ double& learnRatePerSample,
                                       std::list<Matrix<ElemType>>& smoothedGradients,
                                       /*out*/ double& prevCriterion,
                                       /*out*/ size_t& minibatchSize)
{
    let checkPointFileName = GetCheckPointFileNameForEpoch(int(epochNumber));
    File fstream(checkPointFileName,
                 FileOptions::fileOptionsBinary | FileOptions::fileOptionsRead);

    // version info 
    size_t ckpVersion = CNTK_CHECKPOINT_VERSION_1; // if no version info is found -> version 1
    if (fstream.TryGetMarker(FileMarker::fileMarkerBeginSection, L"BVersion"))
    {
        fstream >> ckpVersion; 
        fstream.GetMarker(FileMarker::fileMarkerEndSection, L"EVersion");
    }

    fstream.GetMarker(FileMarker::fileMarkerBeginSection, L"BCKP");

    fstream.GetMarker(FileMarker::fileMarkerBeginSection, L"BLearnRate");
    fstream >> totalSamplesSeen >> learnRatePerSample >> prevCriterion;
    fstream.GetMarker(FileMarker::fileMarkerEndSection, L"ELearnRate");

    if (fstream.TryGetMarker(FileMarker::fileMarkerBeginSection, L"BMinibatchSize"))
    {
        fstream >> minibatchSize;
        fstream.GetMarker(FileMarker::fileMarkerEndSection, L"EMinibatchSize");
    }
    else // some legacy files do not have this
    {
        minibatchSize = m_mbSize[epochNumber];
    }

    fstream.GetMarker(FileMarker::fileMarkerBeginSection, L"BGradient");

    for (auto smoothedGradientIter = smoothedGradients.begin(); smoothedGradientIter != smoothedGradients.end(); smoothedGradientIter++)
    {
        Matrix<ElemType>& smoothedGradient = *smoothedGradientIter;
        fstream >> smoothedGradient;
    }
    fstream.GetMarker(FileMarker::fileMarkerEndSection, L"EGradient");

    fstream.GetMarker(FileMarker::fileMarkerEndSection, L"ECKP");

    if (m_pMASGDHelper)
    {
        m_pMASGDHelper->LoadFromCheckPoint(fstream);
    }

    return;
}

template <class ElemType>
wstring SGD<ElemType>::GetCheckPointFileNameForEpoch(const int epoch)
{
    return GetModelNameForEpoch(epoch) + L".ckp";
}

template <class ElemType>
wstring SGD<ElemType>::GetModelNameForEpoch(const int epoch, bool bLastModel)
{
    int epoch1Base = epoch + 1;
    if (epoch1Base == m_maxEpochs || bLastModel)
    {
        return m_modelPath;
    }
    else
    {
        wstring w = msra::strfun::wstrprintf(L"%ls.%d", m_modelPath.c_str(), (int) epoch1Base);
        return w;
    }
}

// return -1 if nothing exists
template <class ElemType> // TODO: needed?
int SGD<ElemType>::DetermineStartEpoch(const bool makeMode)
{
    if (!makeMode)
    {
        // always start from scratch
        return -1;
    }

    int firstEpoch = -1;

    wstring curEpochFile = GetModelNameForEpoch(int(m_maxEpochs) - 1);
    for (int e = int(m_maxEpochs) - 1; e >= -1; e--)
    {
        const wstring prevEpochFile = GetModelNameForEpoch(e - 1);

        if (msra::files::fuptodate(curEpochFile, prevEpochFile, false))
        {
            firstEpoch = e + 1;
            break;
        }
        else
        {
            curEpochFile = prevEpochFile;
        }
    }
    if (firstEpoch == m_maxEpochs)
        LOGPRINTF(stderr, "Final model exists: %ls\n", GetModelNameForEpoch(firstEpoch - 1).c_str());

    return firstEpoch;
}

#define EPSILON 1e-5

// this probes the automatic gradient computation with random inputs
template <class ElemType>
bool SGD<ElemType>::GradientCheck(ComputationNetworkPtr net,
                                  const std::vector<ComputationNodeBasePtr>& criterionNodes,
                                  const std::list<ComputationNodeBasePtr>& learnableNodes,
                                  int npos)
{
    ScopedNetworkOperationMode modeGuard(net, NetworkOperationMode::training);

    net->StartEvaluateMinibatchLoop(criterionNodes[npos]);

    vector<string> errMsgs; // TODO: These are created but actually not returned, only their count is checked.

    // gradient checking
    for (auto nodeIter = learnableNodes.begin(); nodeIter != learnableNodes.end(); nodeIter++)
    {
        ComputationNodePtr node = dynamic_pointer_cast<ComputationNode<ElemType>>(*nodeIter);
        char wstrtmp[2048];

        for (size_t itry = 0; itry < min((size_t) 50, node->Value().GetNumElements()); itry++)
        {
            // no support to sparse matrix yet
            int irow = (int)fmod(rand(), node->Value().GetNumRows() - 1);
            int icol = (int)fmod(rand(), node->Value().GetNumCols() - 1);
            irow = max(0, irow);
            icol = max(0, icol);

            fprintf(stderr, "\n");
            LOGPRINTF(stderr, "###### d%ls######\n", node->NodeName().c_str());

            double eOrg = node->Value()(irow, icol);
            node->Value().TransferToDeviceIfNotThere(net->GetDeviceId(), true);

            node->BumpEvalTimeStamp();

            net->ForwardProp(criterionNodes[npos]);
            net->Backprop(criterionNodes[npos]);

            if (node->Gradient().GetMatrixType() == MatrixType::SPARSE)
            {
                break;
            }

            // double mbEvalCri =
            // criterionNode should be a scalar
            // TODO: why is this value not used?
            criterionNodes[npos]->Get00Element();
            double eGradErr = node->Gradient()(irow, icol);
            node->Gradient().TransferToDeviceIfNotThere(net->GetDeviceId(), true);

            double ePos = eOrg + EPSILON;
            double eNeg = eOrg - EPSILON;

            node->Value()(irow, icol) = (ElemType) ePos;
            node->Value().TransferToDeviceIfNotThere(net->GetDeviceId(), true);

            node->BumpEvalTimeStamp();
            net->ForwardProp(criterionNodes[npos]);
            // criterionNode should be a scalar

            double mbEvalCriPos = criterionNodes[npos]->Get00Element(); // TODO: make Get00Element() a function of ComputationNodeBase

            node->Value()(irow, icol) = (ElemType) eNeg;
            node->Value().TransferToDeviceIfNotThere(net->GetDeviceId(), true);

            node->BumpEvalTimeStamp();
            net->ForwardProp(criterionNodes[npos]);

            // criterionNode should be a scalar
            double mbEvalCriNeg = criterionNodes[npos]->Get00Element();

            // back to its original parameter value
            node->Value()(irow, icol) = (ElemType) eOrg;
            node->Value().TransferToDeviceIfNotThere(net->GetDeviceId(), true);

            // check if they are consistent
            double eGradNum = ((mbEvalCriPos - mbEvalCriNeg) / (ePos - eNeg));
            double threshold = pow(10.0,
                                   max(0.0,
                                       ceil(log10(min(fabs(eGradErr),
                                                      fabs(eGradNum))))) -
                                       (int) m_gradientCheckSigDigit);
            double diff = fabs(eGradErr - eGradNum);
            bool wrong = (std::isnan(diff) || diff > threshold);
            if (wrong)
            {
                fprintf(stderr, "\n");
                LOGPRINTF(stderr, "d%ls Numeric gradient = %e, Error BP gradient = %e\n",
                          node->NodeName().c_str(), eGradNum, eGradErr);
                sprintf(wstrtmp, "\nd%ls Numeric gradient = %e, Error BP gradient = %e\n",
                        node->NodeName().c_str(), eGradNum, eGradErr);
                errMsgs.push_back(wstrtmp);
            }
        }
    }

    return errMsgs.empty();
}

template <class ElemType>
void SGD<ElemType>::MarkDropoutNodesEvalTimeStampAsOutdated(const ComputationNetworkPtr& net, const ComputationNodeBasePtr& criterionNode)
{
    list<ComputationNodeBasePtr> dropoutNodes = net->GetNodesWithType(OperationNameOf(DropoutNode), criterionNode);
    for (auto& nodeIter : dropoutNodes)
        nodeIter->SetEvalTimeStampOutdatedWrtAll();
}

template class SGD<float>;
template class SGD<double>;

// =======================================================================
// class SGDParams
// =======================================================================

static AdaptationRegType ParseAdaptationRegType(const wstring& s)
{
    if      (EqualCI(s, L"") || EqualCI(s, L"none"))    return AdaptationRegType::None;
    else if (EqualCI(s, L"kl") || EqualCI(s, L"klReg")) return AdaptationRegType::KL;
    else
        InvalidArgument("ParseAdaptationRegType: Invalid Adaptation Regularization Type. Valid values are (none | kl)");
}

static GradientsUpdateType ParseGradUpdateType(const wstring& s)
{
    if      (EqualCI(s, L"") || EqualCI(s, L"none")) return GradientsUpdateType::None;
    else if (EqualCI(s, L"adagrad"))                 return GradientsUpdateType::AdaGrad;
    else if (EqualCI(s, L"rmsProp"))                 return GradientsUpdateType::RmsProp;
    else if (EqualCI(s, L"fsAdagrad"))               return GradientsUpdateType::FSAdaGrad;
    // legacy, deprecated
    else if (EqualCI(s, L"normal") || EqualCI(s, L"simple")) return GradientsUpdateType::None;
    else InvalidArgument("ParseGradUpdateType: Invalid Gradient Updating Type. Valid values are (none | adagrad | rmsProp | fsAdagrad )");
}

static ParallelizationMethod ParseParallelizationMethod(const wstring& s)
{
    if      (EqualCI(s, L"") || EqualCI(s, L"none")) return ParallelizationMethod::none;
    else if (EqualCI(s, L"DataParallelSGD"))         return ParallelizationMethod::dataParallelSGD;
    else if (EqualCI(s, L"ModelAveragingSGD"))       return ParallelizationMethod::modelAveragingSGD;
    else if (EqualCI(s, L"BlockMomentumSGD"))        return ParallelizationMethod::blockMomentumSGD;
    else InvalidArgument("ParseParallelizationMethod: Invalid Parallelization Method. Valid values are (none | DataParallelSGD | ModelAveragingSGD | BlockMomentumSGD)");
}

static LearningRateSearchAlgorithm ParseLearningRateSearchType(const wstring& s)
{
    if      (EqualCI(s, L"false") || EqualCI(s, L"none")) return LearningRateSearchAlgorithm::None;
    else if (EqualCI(s, L"searchBeforeEpoch"))            return LearningRateSearchAlgorithm::SearchBeforeEpoch;
    else if (EqualCI(s, L"adjustAfterEpoch"))             return LearningRateSearchAlgorithm::AdjustAfterEpoch;
    // legacy, deprecated
    else if (EqualCI(s, L"beforeEpoch") || EqualCI(s, L"before")) return LearningRateSearchAlgorithm::SearchBeforeEpoch;
    else if (EqualCI(s, L"afterEpoch")  || EqualCI(s, L"after"))  return LearningRateSearchAlgorithm::AdjustAfterEpoch;
    else InvalidArgument("autoAdjustLR: Invalid learning rate search type. Valid values are (none | searchBeforeEpoch | adjustAfterEpoch)");
}

template <class ConfigRecordType>
SGDParams::SGDParams(const ConfigRecordType& configSGD, size_t sizeofElemType)
{
    floatargvector learningRatesPerMB = configSGD(L"learningRatesPerMB", ConfigRecordType::Array(floatargvector()));

    floatargvector learningRatesPerSample = configSGD(L"learningRatesPerSample", ConfigRecordType::Array(floatargvector()));

    string executionEngineValue = configSGD(L"executionEngine", "synchronous");

    // AutoAdjust Parameters
    const ConfigRecordType& configAALR(configSGD(L"AutoAdjust", ConfigRecordType::Record()));
    m_autoLearnRateSearchType = ParseLearningRateSearchType(configAALR(L"autoAdjustLR", L"None"));
    m_reduceLearnRateIfImproveLessThan = configAALR(L"reduceLearnRateIfImproveLessThan", 0.0);
    m_continueReduce = configAALR(L"continueReduce", false);
    m_learnRateAdjustInterval = configAALR(L"learnRateAdjustInterval", (size_t) 1);
    m_learnRateAdjustInterval = max((size_t) 1, m_learnRateAdjustInterval); // minimum interval is 1 epoch
    m_learnRateDecreaseFactor = configAALR(L"learnRateDecreaseFactor", 0.618);
    m_increaseLearnRateIfImproveMoreThan = configAALR(L"increaseLearnRateIfImproveMoreThan", numeric_limits<double>::infinity());
    m_learnRateIncreaseFactor = configAALR(L"learnRateIncreaseFactor", 1.382);

    // AutoAdjust Auto Adjust Minibatch Parameters
    m_autoAdjustMinibatch = configAALR(L"autoAdjustMinibatch", false);
    m_minibatchSizeTuningFrequency = configAALR(L"minibatchSizeTuningFrequency", (size_t) 1);
    m_minibatchSizeTuningMax = configAALR(L"minibatchSizeTuningMax", (size_t) 1048576);
    m_minibatchSearchCriterionErrorMargin = configAALR(L"minibatchSearchCriterionErrorMargin", (size_t) 1);

    // the number of minibatches used to search
    // the learning rate. It's typically set to 10-20% of
    // the total minibatches in an epoch.
    m_numMiniBatch4LRSearch = configAALR(L"numMiniBatch4LRSearch", ConfigRecordType::Array(intargvector(vector<int>{500})));

    m_numPrevLearnRates = configAALR(L"numPrevLearnRates", (size_t) 5);
    m_numBestSearchEpoch = configAALR(L"numBestSearchEpoch", (size_t) 1);
    m_loadBestModel = configAALR(L"loadBestModel", true);
    m_useCVSetControlLRIfCVExists = configAALR(L"UseCVSetControlLRIfCVExists", true);
    m_useEvalCriterionControlLR = configAALR(L"UseEvalCriterionControlLR", false);

    // TODO: mbSize and truncated should be specified differently for truncated BPTT:
    //       mbSize = total number of samples after which a model update should happen
    //       truncated = truncation length
    m_mbSize = configSGD(L"minibatchSize", ConfigRecordType::Array(intargvector(vector<int>{256})));
    m_truncated = configSGD(L"truncated", false);
    m_maxSamplesInRAM = configSGD(L"maxSamplesInRAM", (size_t) SIZE_MAX);
    m_numSubminiBatches = configSGD(L"numSubminibatches", (size_t) 1);

    // the number of samples in each epoch (0 means, use all the samples in each epoch).
    m_epochSize = configSGD(L"epochSize", (size_t) 0);
    // the number of samples in each epoch (0 means, use all the samples in each epoch).
    if (m_epochSize == 0)
        m_epochSize = requestDataSize;
    m_maxComputedEpochSize = m_epochSize;

    // the total number of epochs to run.
    m_maxEpochs = configSGD(L"maxEpochs");

    // Note: Momentum is best specified as a MB-size agnostic fashion.
    // Because momentum per sample is a number very close to 1, it is more handy to use a logarithmic specification.
    // We use 'momentumAsTimeConstant' to specify the time constant of the low-pass filter that momentum really is.
    // To convert a typical per-MB momentum value of 'm' used with a MB size of 'N', use momentumAsTimeConstant = -N/ln(m).
    // For the common configuration of momentum 0.9 at MB size of 256, that is momentumAsTimeConstant = 2429.8.
    floatargvector momentumPerMB = configSGD(L"momentumPerMB", ConfigRecordType::Array(floatargvector()));
    floatargvector momentumPerSample = configSGD(L"momentumPerSample", ConfigRecordType::Array(floatargvector()));
    floatargvector momentumAsTimeConstant = configSGD(L"momentumAsTimeConstant", ConfigRecordType::Array(floatargvector()));
    bool useNesterovMomentum = configSGD(L"useNAG", false);

    m_maxTempMemSizeInSamplesForCNN = configSGD(L"maxTempMemSizeInSamplesForCNN", (size_t) 0);

    m_traceLevel = configSGD(L"traceLevel", (int) 0);
    m_numMBsToShowResult = configSGD(L"numMBsToShowResult", (size_t)10);
    m_firstMBsToShowResult = configSGD(L"firstMBsToShowResult", (size_t)0);
    m_numMBsToCUDAProfile = configSGD(L"numMBsToCUDAProfile", (size_t)0);

    m_gradientClippingWithTruncation = configSGD(L"gradientClippingWithTruncation", true);
    m_clippingThresholdPerSample = configSGD(L"clippingThresholdPerSample", numeric_limits<double>::infinity());

    // sequence-training parameters
    m_hSmoothingWeight = configSGD(L"hSmoothingWeight", 0.95);
    m_frameDropThresh = configSGD(L"frameDropThresh", 1e-10);
    m_doReferenceAlign = configSGD(L"doReferenceAlign", false);
    m_seqGammarCalcUsesMBR = configSGD(L"seqGammarUsesMBR", false);
    m_seqGammarCalcAMF = configSGD(L"seqGammarAMF", 14.0);
    m_seqGammarCalcLMF = configSGD(L"seqGammarLMF", 14.0);
    m_seqGammarCalcbMMIFactor = configSGD(L"seqGammarBMMIFactor", 0.0);
    m_seqGammarCalcWP = configSGD(L"seqGammarWordPen", 0.0);

    m_dropoutRates = configSGD(L"dropoutRate", ConfigRecordType::Array(doubleargvector(vector<double>{0.0})));
    m_batchNormalizationTimeConstant = configSGD(L"batchNormalizationTimeConstant", ConfigRecordType::Array(doubleargvector(vector<double>{0})));
    m_batchNormalizationBlendTimeConstant = configSGD(L"batchNormalizationBlendTimeConstant", ConfigRecordType::Array(doubleargvector(vector<double>{0})));

    GradientsUpdateType gradUpdateType = ParseGradUpdateType(configSGD(L"gradUpdateType", L"None"));
    double gaussianNoiseInjecStd = configSGD(L"gaussianNoiseInjectStd", 0.0);
    m_gradType.mType = gradUpdateType;
    m_gradType.mGaussianNoiseInjectStd = (float) gaussianNoiseInjecStd;

    // extract RMSProp parameters from config, if they exist. Default to reasonable values.
    m_rpi.dec = configSGD(L"rms_wgt_dec", 0.75);
    m_rpi.inc = configSGD(L"rms_wgt_inc", 1.2);
    m_rpi.min = configSGD(L"rms_wgt_min", 0.1);
    m_rpi.max = configSGD(L"rms_wgt_max", 10.0);
    m_rpi.gamma = configSGD(L"rms_gamma", 0.99);

    m_needAveMultiplier = configSGD(L"normWithAveMultiplier", true);
    m_L2RegWeight = configSGD(L"L2RegWeight", 0.0);
    m_L1RegWeight = configSGD(L"L1RegWeight", 0.0);

    // for backward support. future setup should use gradUpdateType=AdaGrad, instead of
    // useAdagrad=true
    bool useAdagrad = configSGD(L"useAdagrad", false);
    if (useAdagrad)
    {
        gradUpdateType = GradientsUpdateType::AdaGrad;
        m_gradType.mType = gradUpdateType;
    }

    m_adaptationRegType = ParseAdaptationRegType(configSGD(L"adaptationRegType", L"None"));
    m_adaptationRegWeight = configSGD(L"adaptationRegWeight", 0.0);

    // gradient check setup
    m_doGradientCheck = configSGD(L"gradientcheck", false);
    m_gradientCheckSigDigit = configSGD(L"sigFigs", 6.0); // TODO: why is this a double?

    if (m_doGradientCheck && sizeofElemType != sizeof(double))
    {
        LogicError("Gradient check needs to use precision = 'double'.");
    }

    m_useAllDataForPreComputedNode = configSGD(L"UseAllDataForPreComputedNode", true);

    // consistency checks
    for (size_t i = 0; i < m_mbSize.size(); i++)
    {
        if (m_epochSize != requestDataSize && m_epochSize < m_mbSize[i])
        {
            InvalidArgument("epoch size must be larger than mbsize.");
        }
    }

    if (m_autoLearnRateSearchType == LearningRateSearchAlgorithm::None &&
        (learningRatesPerSample.size() == 0 && learningRatesPerMB.size() == 0))
    {
        InvalidArgument("If autoLearnRateSearchType is false you must specify the learningRatesPerSample or learningRatesPerMB parameter.");
    }

    if (learningRatesPerSample.size() > 0 && learningRatesPerMB.size() > 0)
    {
        InvalidArgument("You specified both learningRatesPerSample and learningRatesPerMB. Please comment out one of them.");
    }

    if (learningRatesPerSample.size() > 0)
    {
        m_learningRatesParam = learningRatesPerSample;
        m_learningRatesSpecifiedForMBSize = intargvector(L"1");
    }
    else if (learningRatesPerMB.size() > 0) // this actually means per specified minibatch size
    {
        m_learningRatesParam = learningRatesPerMB;
        m_learningRatesSpecifiedForMBSize = m_mbSize;
    }

    if ((int) (momentumPerSample.size() > 0) + (int) (momentumPerMB.size() > 0) + (int) (momentumAsTimeConstant.size() > 0) > 1)
    {
        InvalidArgument("You specified more than one of momentumPerSample, momentumPerMB, and momentumAsTimeConstant. Please only specify one.");
    }

    if (momentumPerSample.size() > 0) // note: noone would ever use this; use momentumAsTimeConstant instead
    {
        m_momentumParam = momentumPerSample;
        m_momentumSpecifiedForMBSize = intargvector(L"1");
    }
    else if (momentumAsTimeConstant.size() > 0)
    {
        vector<float> momentumPerSampleVec;
        for (int i = 0; i < momentumAsTimeConstant.size(); i++)
        {
            double momTC = momentumAsTimeConstant[i];
            double momPS = momTC == 0.0 ? 0 : exp(-1.0 / momTC);
            momentumPerSampleVec.push_back((float) momPS);
        }
        m_momentumParam = momentumPerSampleVec;
        m_momentumSpecifiedForMBSize = intargvector(L"1");
    }
    else if (momentumPerMB.size() > 0)
    {
        m_momentumParam = momentumPerMB;
        m_momentumSpecifiedForMBSize = m_mbSize;
    }
    else // default: momentumPerMB = 0.9 per MB
    {
        m_momentumParam = floatargvector(L"0.9");
        m_momentumSpecifiedForMBSize = m_mbSize;
    }
    m_useNesterovMomentum = useNesterovMomentum;

    for (int i = 0; i < m_momentumParam.size(); i++)
    {
        if (m_momentumParam[i] >= 1.0 || m_momentumParam[i] < 0.0)
        {
            InvalidArgument("Momentum parameter must be in [0, 1).");
        }
    }

    if (m_learnRateDecreaseFactor > 1 || m_learnRateIncreaseFactor < 1)
    {
        InvalidArgument("learnRateIncreaseFactor must be >= 1 and learnRateDecreaseFactor must be <= 1.");
    }

    for (size_t i = 0; i < m_dropoutRates.size(); i++)
    {
        if (m_dropoutRates[i] >= 1 || m_dropoutRates[i] < 0)
        {
            InvalidArgument("dropoutRate must be >= 0 and < 1.");
        }
    }

    if (m_adaptationRegWeight > 1 || m_adaptationRegWeight < 0)
        InvalidArgument("adaptationRegWeight must be in [0 1]");

    m_minLearnRate = 1e-9f;

    m_needAdaptRegularization = false;

    // BUGBUG: these are not passed to Init()
    m_doUnitTest = configSGD(L"unitTest", false);

    // parallel training
    m_parallelizationMethod = ParallelizationMethod::none;
    m_numGradientBits = 32;
    m_zeroThresholdFor1Bit = true;
    m_bufferedAsyncGradientAggregation = false;
    m_enableDistributedMBReading = false;
    m_parallelizationStartEpochNum = 0;
    m_modelAggregationBlockSize = 0; 

    if (configSGD.Exists(L"ParallelTrain"))
    {
        MPIWrapperPtr pMPI = MPIWrapper::GetInstance(); 
        if (!pMPI) 
        {
            // some users may forget to specify useParallelTrain option 
            // in this case, falling back to normal SGD
            fprintf(stderr, "useParallelTrain option is not enabled. ParallelTrain config will be ignored.");
        }
        else
        {
            size_t numMPIWorkers = pMPI->NumNodesInUse();            
            const ConfigRecordType& configParallelTrain(configSGD(L"ParallelTrain", ConfigRecordType::Record()));
            m_parallelizationMethod = ParseParallelizationMethod(configParallelTrain(L"parallelizationMethod", L"none"));
            m_parallelizationStartEpochNum = configParallelTrain(L"parallelizationStartEpoch", (int)1) - 1; // Epoch numbers internally are 0 based
            m_enableDistributedMBReading = configParallelTrain(L"distributedMBReading", false);
            m_syncStatsTrace = configParallelTrain(L"syncPerfStats", (int)0);

            if (configParallelTrain.Exists(L"DataParallelSGD"))
            {
                const ConfigRecordType& configDataParallelSGD(configParallelTrain(L"DataParallelSGD", ConfigRecordType::Record()));
                size_t defaultGradientBits = 8 * sizeofElemType;
                m_numGradientBits = configDataParallelSGD(L"gradientBits", defaultGradientBits);
                m_zeroThresholdFor1Bit = configDataParallelSGD(L"useZeroThresholdFor1BitQuantization", true);
                m_bufferedAsyncGradientAggregation = configDataParallelSGD(L"useBufferedAsyncGradientAggregation", false);
                if ( m_numGradientBits < 1 || m_numGradientBits > (8 * sizeofElemType) )
                {
                    InvalidArgument("gradientBits must be in the range [1, 32] when using precision=float and in range [1, 64] when using precision=double!");
                }
            }
            if (configParallelTrain.Exists(L"ModelAveragingSGD"))
            {
                const ConfigRecordType& configMASGD(configParallelTrain(L"ModelAveragingSGD", ConfigRecordType::Record()));
                if (configMASGD.Exists(L"blockSizePerWorker") && configMASGD.Exists(L"blockSize"))
                {
                    InvalidArgument("It is only allowed to set blockSizePerWorker or blockSize, not both of them");
                }
                else if (configMASGD.Exists(L"blockSize"))
                {
                    m_modelAggregationBlockSize = configMASGD(L"blockSize");
                }
                else if (configMASGD.Exists(L"blockSizePerWorker"))
                {
                    m_modelAggregationBlockSize = configMASGD(L"blockSizePerWorker");
                    m_modelAggregationBlockSize *= numMPIWorkers;
                }
                else
                {
                    m_modelAggregationBlockSize = 40000 * numMPIWorkers;    // default value 
                }
#if 1  // legacy option 
                if (configMASGD.Exists(L"syncFrequencyInFrames"))
                {
                    if (configMASGD.Exists(L"blockSizePerWorker") || configMASGD.Exists(L"blockSize"))
                        InvalidArgument("syncFrequencyInFrames is a deprecated alias of blockSizePerWorker. It is not allowed to specify both of them");
                    m_modelAggregationBlockSize = configMASGD(L"syncFrequencyInFrames");
                    m_modelAggregationBlockSize *= numMPIWorkers;
                    fprintf(stderr, "WARNING: option syncFrequencyInFrames in ModelAveragingSGD is going to be deprecated. Please use blockSizePerWorker instead\n");
                }
                if (configMASGD.Exists(L"syncPeroid"))
                {
                    if (configMASGD.Exists(L"blockSizePerWorker") || configMASGD.Exists(L"blockSize"))
                    {
                        InvalidArgument("syncPeriod is a deprecated alias of blockSizePerWorker. It is not allowed to specify both of them");
                    }
                    m_modelAggregationBlockSize = configMASGD(L"syncPeriod");
                    m_modelAggregationBlockSize *= numMPIWorkers;
                    fprintf(stderr, "WARNING: option syncPeroid in ModelAveragingSGD is going to be deprecated. Please use blockSizePerWorker instead in the future.\n");
                }
#endif
            }
            if (configParallelTrain.Exists(L"BlockMomentumSGD"))
            {
#ifndef CNTK_PARALLEL_TRAINING_SUPPORT
                InvalidArgument("BlockMomentumSGD is not enabled in this version.\n"); 
#else
                const ConfigRecordType& configBMSGD(configParallelTrain(L"BlockMomentumSGD", ConfigRecordType::Record()));
                if (configBMSGD.Exists(L"blockSize") && configBMSGD.Exists(L"blockSizePerWorker"))
                {
                    InvalidArgument("It is only allowed to set blockSizePerWorker or blockSize, not both of them");
                }
                else if (configBMSGD.Exists(L"blockSizePerWorker"))
                {
                    m_modelAggregationBlockSize = configBMSGD(L"blockSizePerWorker");
                    m_modelAggregationBlockSize *= numMPIWorkers;
                }
                else if (configBMSGD.Exists(L"blockSize"))
                {
                    m_modelAggregationBlockSize = configBMSGD(L"blockSize");
                }
                else
                {
                    m_modelAggregationBlockSize = 120000 *numMPIWorkers; // default value 
                }
#if 1  // legacy option
                if (configBMSGD.Exists(L"syncPeriod"))
                {
                    if (configBMSGD.Exists(L"blockSizePerWorker") || configBMSGD.Exists(L"blockSize"))
                    {
                        InvalidArgument("syncPeriod is a deprecated alias of blockSizePerWorker. It is not allowed to specify both of them");
                    }
                    m_modelAggregationBlockSize = configBMSGD(L"syncPeriod");
                    m_modelAggregationBlockSize *= numMPIWorkers;
                    fprintf(stderr, "WARNING: option syncPeroid in BlockMomentumSGD is going to be deprecated. Please use blockSizePerWorker instead in the future.\n");
                }
#endif 
                m_resetSGDMomentum = configBMSGD(L"resetSGDMomentum", true);
                m_useNesterovBlockMomentum = configBMSGD(L"useNesterovMomentum", true);
                m_blockLearningRate = configBMSGD(L"blockLearningRate", 1.0);

                if (configBMSGD.Exists(L"blockMomentumPerSync") && configBMSGD.Exists(L"blockMomentumAsTimeConstant"))
                {
                    InvalidArgument("It is only allowed to set either blockMomentumPerSync or blockMomentumAsTimeConstant, not both of them");
                }
                else if (configBMSGD.Exists(L"blockMomentumAsTimeConstant"))
                {
                    m_blockMomentumAsTimeConstant = configBMSGD(L"blockMomentumAsTimeConstant");
                }
#if 1       // This option "blockMomentumPerSync" is going to be deprecated in the future 
                else if (configBMSGD.Exists(L"blockMomentumPerSync"))
                {
                    double blockMomentum = configBMSGD(L"blockMomentumPerSync");
                    m_blockMomentumAsTimeConstant = BlockMomentumSGD<double>::Momentum2TimeConstant(blockMomentum, m_modelAggregationBlockSize);
                }
#endif 
                else /*if (!configBMSGD.Exists(L"blockMomentumPerSync") && !configBMSGD.Exists(L"blockMomentumAsTimeConstant"))*/
                {
                    double blockMomentum = 1.0 - 1.0 / (double)numMPIWorkers;   // this is a default value which ensures each block update contributes equally
                    m_blockMomentumAsTimeConstant = BlockMomentumSGD<double>::Momentum2TimeConstant(blockMomentum, m_modelAggregationBlockSize);
                }
#endif 
<<<<<<< HEAD
        }
    }

    // data size reduction
    m_dataDecimationFactor = configSGD(L"dataDecimationFactor", 0);
=======
                InitializeAndCheckBlockMomentumSGDParameters();
                
            }
        } // if (!pMPI)
    } // if (configSGD.Exists(L"ParallelTrain"))
>>>>>>> 234662c0
}

static size_t GetSizeOfPrecision(const ScriptableObjects::IConfigRecordPtr configp)
{
    wstring precision = configp->Get(L"precision");
    if (precision == L"float")
        return sizeof(float);
    else if (precision == L"double")
        return sizeof(double);
    else
        RuntimeError("invalid value '%ls' for 'precision', must be 'float' or 'double'", precision.c_str());
}

SGDParams::SGDParams(const ScriptableObjects::IConfigRecordPtr configp)
    : SGDParams(*configp, GetSizeOfPrecision(configp))
{
}

void SGDParams::InitializeAndCheckBlockMomentumSGDParameters()
{
#ifdef CNTK_PARALLEL_TRAINING_SUPPORT 
    // final argument checking in case of user specifying a bad parameter
    size_t numMPIWorker = MPIWrapper::GetInstance()->NumNodesInUse();
    double blockMomentum = BlockMomentumSGD<double>::TimeConstant2Momentum(m_blockMomentumAsTimeConstant, m_modelAggregationBlockSize);
    if ((1 - blockMomentum)*m_blockLearningRate*numMPIWorker >= 2.0)
    {
        fprintf(stderr, "WARNING: (1-blockMomentumPerSync)*blockLearningRate is larger than 2*numWorkers; it is possible to overshoot.");
    }
    if (blockMomentum == 0.0)
    {
        fprintf(stderr, "WARNING: blockMomentum equals to zero. \n");
    }
#else
    // don't need do anything here 
    m_blockMomentumAsTimeConstant = 0.0;
    m_blockLearningRate = 1.0;
#endif 
}

// register SGD<> with the ScriptableObject system
ScriptableObjects::ConfigurableRuntimeTypeRegister::AddFloatDouble<SGD<float>, SGD<double>> registerSGDOptimizer(L"SGDOptimizer");

}}}<|MERGE_RESOLUTION|>--- conflicted
+++ resolved
@@ -877,8 +877,7 @@
         // TODO: is it guaranteed that the GPU is already completed at this point, is it safe to overwrite the buffers?
         size_t actualMBSize = 0;
         bool wasDataRead = DataReaderHelpers::GetMinibatchIntoNetwork<ElemType>(*trainSetDataReader, net, criterionNodes[0],
-                                                                                useDistributedMBReading, useParallelTrain, *inputMatrices, actualMBSize, m_mpi,
-                                                                                m_dataDecimationFactor);
+                                                                                useDistributedMBReading, useParallelTrain, *inputMatrices, actualMBSize, m_mpi);
         if (!wasDataRead && (!useDistributedMBReading || noMoreSamplesToProcess)) // in case of distributed reading, we do a few more loops until all ranks have completed
             break;                                                                // end of epoch
 
@@ -2575,27 +2574,27 @@
         else
         {
             size_t numMPIWorkers = pMPI->NumNodesInUse();            
-            const ConfigRecordType& configParallelTrain(configSGD(L"ParallelTrain", ConfigRecordType::Record()));
-            m_parallelizationMethod = ParseParallelizationMethod(configParallelTrain(L"parallelizationMethod", L"none"));
-            m_parallelizationStartEpochNum = configParallelTrain(L"parallelizationStartEpoch", (int)1) - 1; // Epoch numbers internally are 0 based
-            m_enableDistributedMBReading = configParallelTrain(L"distributedMBReading", false);
-            m_syncStatsTrace = configParallelTrain(L"syncPerfStats", (int)0);
-
-            if (configParallelTrain.Exists(L"DataParallelSGD"))
-            {
-                const ConfigRecordType& configDataParallelSGD(configParallelTrain(L"DataParallelSGD", ConfigRecordType::Record()));
-                size_t defaultGradientBits = 8 * sizeofElemType;
-                m_numGradientBits = configDataParallelSGD(L"gradientBits", defaultGradientBits);
-                m_zeroThresholdFor1Bit = configDataParallelSGD(L"useZeroThresholdFor1BitQuantization", true);
-                m_bufferedAsyncGradientAggregation = configDataParallelSGD(L"useBufferedAsyncGradientAggregation", false);
+        const ConfigRecordType& configParallelTrain(configSGD(L"ParallelTrain", ConfigRecordType::Record()));
+        m_parallelizationMethod = ParseParallelizationMethod(configParallelTrain(L"parallelizationMethod", L"none"));
+        m_parallelizationStartEpochNum = configParallelTrain(L"parallelizationStartEpoch", (int) 1) - 1; // Epoch numbers internally are 0 based
+        m_enableDistributedMBReading = configParallelTrain(L"distributedMBReading", false);
+        m_syncStatsTrace = configParallelTrain(L"syncPerfStats", (int) 0);
+
+        if (configParallelTrain.Exists(L"DataParallelSGD"))
+        {
+            const ConfigRecordType& configDataParallelSGD(configParallelTrain(L"DataParallelSGD", ConfigRecordType::Record()));
+            size_t defaultGradientBits = 8 * sizeofElemType;
+            m_numGradientBits = configDataParallelSGD(L"gradientBits", defaultGradientBits);
+            m_zeroThresholdFor1Bit = configDataParallelSGD(L"useZeroThresholdFor1BitQuantization", true);
+            m_bufferedAsyncGradientAggregation = configDataParallelSGD(L"useBufferedAsyncGradientAggregation", false);
                 if ( m_numGradientBits < 1 || m_numGradientBits > (8 * sizeofElemType) )
-                {
-                    InvalidArgument("gradientBits must be in the range [1, 32] when using precision=float and in range [1, 64] when using precision=double!");
-                }
-            }
-            if (configParallelTrain.Exists(L"ModelAveragingSGD"))
-            {
-                const ConfigRecordType& configMASGD(configParallelTrain(L"ModelAveragingSGD", ConfigRecordType::Record()));
+            {
+                InvalidArgument("gradientBits must be in the range [1, 32] when using precision=float and in range [1, 64] when using precision=double!");
+            }
+        }
+        if (configParallelTrain.Exists(L"ModelAveragingSGD"))
+        {
+            const ConfigRecordType& configMASGD(configParallelTrain(L"ModelAveragingSGD", ConfigRecordType::Record()));
                 if (configMASGD.Exists(L"blockSizePerWorker") && configMASGD.Exists(L"blockSize"))
                 {
                     InvalidArgument("It is only allowed to set blockSizePerWorker or blockSize, not both of them");
@@ -2614,8 +2613,8 @@
                     m_modelAggregationBlockSize = 40000 * numMPIWorkers;    // default value 
                 }
 #if 1  // legacy option 
-                if (configMASGD.Exists(L"syncFrequencyInFrames"))
-                {
+            if (configMASGD.Exists(L"syncFrequencyInFrames"))
+            {
                     if (configMASGD.Exists(L"blockSizePerWorker") || configMASGD.Exists(L"blockSize"))
                         InvalidArgument("syncFrequencyInFrames is a deprecated alias of blockSizePerWorker. It is not allowed to specify both of them");
                     m_modelAggregationBlockSize = configMASGD(L"syncFrequencyInFrames");
@@ -2631,15 +2630,15 @@
                     m_modelAggregationBlockSize = configMASGD(L"syncPeriod");
                     m_modelAggregationBlockSize *= numMPIWorkers;
                     fprintf(stderr, "WARNING: option syncPeroid in ModelAveragingSGD is going to be deprecated. Please use blockSizePerWorker instead in the future.\n");
-                }
+            }
 #endif
-            }
-            if (configParallelTrain.Exists(L"BlockMomentumSGD"))
-            {
+        }
+        if (configParallelTrain.Exists(L"BlockMomentumSGD"))
+        {
 #ifndef CNTK_PARALLEL_TRAINING_SUPPORT
-                InvalidArgument("BlockMomentumSGD is not enabled in this version.\n"); 
+            InvalidArgument("BlockMomentumSGD is not enabled in this version.\n"); 
 #else
-                const ConfigRecordType& configBMSGD(configParallelTrain(L"BlockMomentumSGD", ConfigRecordType::Record()));
+            const ConfigRecordType& configBMSGD(configParallelTrain(L"BlockMomentumSGD", ConfigRecordType::Record()));
                 if (configBMSGD.Exists(L"blockSize") && configBMSGD.Exists(L"blockSizePerWorker"))
                 {
                     InvalidArgument("It is only allowed to set blockSizePerWorker or blockSize, not both of them");
@@ -2669,44 +2668,36 @@
                     fprintf(stderr, "WARNING: option syncPeroid in BlockMomentumSGD is going to be deprecated. Please use blockSizePerWorker instead in the future.\n");
                 }
 #endif 
-                m_resetSGDMomentum = configBMSGD(L"resetSGDMomentum", true);
-                m_useNesterovBlockMomentum = configBMSGD(L"useNesterovMomentum", true);
-                m_blockLearningRate = configBMSGD(L"blockLearningRate", 1.0);
-
-                if (configBMSGD.Exists(L"blockMomentumPerSync") && configBMSGD.Exists(L"blockMomentumAsTimeConstant"))
-                {
-                    InvalidArgument("It is only allowed to set either blockMomentumPerSync or blockMomentumAsTimeConstant, not both of them");
-                }
-                else if (configBMSGD.Exists(L"blockMomentumAsTimeConstant"))
-                {
-                    m_blockMomentumAsTimeConstant = configBMSGD(L"blockMomentumAsTimeConstant");
-                }
+            m_resetSGDMomentum = configBMSGD(L"resetSGDMomentum", true);
+            m_useNesterovBlockMomentum = configBMSGD(L"useNesterovMomentum", true);
+            m_blockLearningRate = configBMSGD(L"blockLearningRate", 1.0); 
+
+            if (configBMSGD.Exists(L"blockMomentumPerSync") && configBMSGD.Exists(L"blockMomentumAsTimeConstant"))
+            {
+                InvalidArgument("It is only allowed to set either blockMomentumPerSync or blockMomentumAsTimeConstant, not both of them");
+            }
+            else if (configBMSGD.Exists(L"blockMomentumAsTimeConstant"))
+            {
+                m_blockMomentumAsTimeConstant = configBMSGD(L"blockMomentumAsTimeConstant"); 
+            }
 #if 1       // This option "blockMomentumPerSync" is going to be deprecated in the future 
-                else if (configBMSGD.Exists(L"blockMomentumPerSync"))
-                {
-                    double blockMomentum = configBMSGD(L"blockMomentumPerSync");
+            else if (configBMSGD.Exists(L"blockMomentumPerSync"))
+            {
+                double blockMomentum = configBMSGD(L"blockMomentumPerSync");
                     m_blockMomentumAsTimeConstant = BlockMomentumSGD<double>::Momentum2TimeConstant(blockMomentum, m_modelAggregationBlockSize);
-                }
+            }
 #endif 
-                else /*if (!configBMSGD.Exists(L"blockMomentumPerSync") && !configBMSGD.Exists(L"blockMomentumAsTimeConstant"))*/
-                {
+            else /*if (!configBMSGD.Exists(L"blockMomentumPerSync") && !configBMSGD.Exists(L"blockMomentumAsTimeConstant"))*/
+            {
                     double blockMomentum = 1.0 - 1.0 / (double)numMPIWorkers;   // this is a default value which ensures each block update contributes equally
                     m_blockMomentumAsTimeConstant = BlockMomentumSGD<double>::Momentum2TimeConstant(blockMomentum, m_modelAggregationBlockSize);
-                }
+            }
 #endif 
-<<<<<<< HEAD
-        }
-    }
-
-    // data size reduction
-    m_dataDecimationFactor = configSGD(L"dataDecimationFactor", 0);
-=======
                 InitializeAndCheckBlockMomentumSGDParameters();
                 
-            }
+        }
         } // if (!pMPI)
     } // if (configSGD.Exists(L"ParallelTrain"))
->>>>>>> 234662c0
 }
 
 static size_t GetSizeOfPrecision(const ScriptableObjects::IConfigRecordPtr configp)
