//
// <copyright file="ComputationNode.h" company="Microsoft">
//     Copyright (c) Microsoft Corporation.  All rights reserved.
// </copyright>
//
#pragma once

#include "Basics.h"
#include "Matrix.h"
#include "ScriptableObjects.h"

#include "MatrixPool.h"

#include <unordered_set>
#include <map>
#include <string>
#include <vector>
#include <stdexcept>
#include <list>
#include <memory>
#include <algorithm>
#include <assert.h>
#include <atomic>
#include <sstream>
#include <iostream>

//#define RNN_DEBUG 1
#define DEFAULT_HIDDEN_ACTIVATION 0.1

#ifndef NOT_IMPLEMENTED
#define NOT_IMPLEMENTED \
{   \
    fprintf(stderr, "Inside File: %s  Line: %d  Function: %s  -> Feature Not Implemented.\n", __FILE__, __LINE__, __FUNCTION__); \
    LogicError("Not Implemented"); \
}
#endif

#pragma warning (disable: 4267)

//version number to control how to read and write 
#define CNTK_MODEL_VERSION_1 1
#define CNTK_MODEL_VERSION_2 2
#define CURRENT_CNTK_MODEL_VERSION 2

namespace Microsoft { namespace MSR { namespace CNTK {

    enum CopyNodeFlags
    {
        copyNodeNull = 0,               // invalid value
        copyNodeValue=1,                // copy everything but the children links
        copyNodeChildren=2,             // only copy over children links
        copyNodeAll=3,                  // copy everything
        copyNodeChildrenCrossNetwork=4, // allow a cross network child copy
    };

#pragma region base computation class

    // =======================================================================
    // ComputationNodeBase -- abstract base class for all computation nodes
    // TODO: decide the name. This does contain actual members such as the node name, so it's not really a pure interface.
    // =======================================================================

<<<<<<< HEAD
    class ComputationNodeBase : public BS::ComputationNodeObject, public BS::WithTag, public BS::HasName, public BS::HasToString, public std::enable_shared_from_this<ComputationNodeBase>
    {
    public:
        typedef shared_ptr<ComputationNodeBase> ComputationNodeBasePtr;

        ComputationNodeBase(DEVICEID_TYPE deviceId, const wstring & name) :
=======
    class ComputationNodeBase :
        public ScriptableObjects::ComputationNodeObject,
        public ScriptableObjects::WithTag, public ScriptableObjects::HasName, public ScriptableObjects::HasToString,
        public std::enable_shared_from_this<ComputationNodeBase>
    {
        // note: enable_shared_from_this<> allows to create a shared_ptr from a raw pointer to this that is correctly aware of all other shared_ptrs (same ref count)
    public:
        typedef shared_ptr<ComputationNodeBase> ComputationNodeBasePtr;

        ComputationNodeBase(DEVICEID_TYPE deviceId, const wstring & name) :
>>>>>>> 5ec80fb0
            m_deviceId(deviceId),
            m_needGradient(false),
            m_loopId(-1),
            m_samplesInRecurrentStep(1),
            m_visitedOrder(-1),
            m_index(-1),
            m_lowLink(-1),
            m_indexInLoop(0),
            m_visited(false),
            m_inStack(false),
            //m_maskMissingColumnsToZero(false),
            m_nodeName(name == L"" ? CreateUniqNodeName() : name)
        {
        }
        virtual ~ComputationNodeBase(){}
        virtual ComputationNodeBase * NewThis(DEVICEID_TYPE deviceId, const wstring & name) = 0;

<<<<<<< HEAD
        virtual void CopyTo(const ComputationNodeBasePtr& node, const std::wstring& newName, const CopyNodeFlags flags) const = 0;
=======
        virtual void CopyTo(const ComputationNodeBasePtr node, const std::wstring& newName, const CopyNodeFlags flags) const
        {
            if (OperationName() != node->OperationName())
                RuntimeError("Cannot copy from one node type to another node type");
            if (flags & CopyNodeFlags::copyNodeChildren)
            {
                node->m_children = m_children;
            }
            if (flags & CopyNodeFlags::copyNodeValue)
            {
                node->m_deviceId = m_deviceId;
                node->m_needGradient = m_needGradient;
                node->m_nodeName = newName;
                node->m_evalTimeStamp = m_evalTimeStamp;

                //node->m_hasloop = m_hasloop;
                node->SetLoop(HasLoop());

                node->m_inputWidth = m_inputWidth;
                node->m_inputHeight = m_inputHeight;
                node->m_inputChannels = m_inputChannels;

                node->m_outputWidth = m_outputWidth;
                node->m_outputHeight = m_outputHeight;
                node->m_outputChannels = m_outputChannels;

                //node->m_maskMissingColumnsToZero = m_maskMissingColumnsToZero;
            }
        }
>>>>>>> 5ec80fb0
        virtual ComputationNodeBasePtr Duplicate(const std::wstring& newName, const CopyNodeFlags flags) = 0;

        // TODO: OperationName calls static TypeName which does not match the actual type names in that the 'Node' is missing.
        virtual const std::wstring OperationName() const = 0;
#define OperationNameOf(T) (T<float>::TypeName())    // we are templated, but for this the type param matters not. So we just pick one, and hide that fact.
        //static const std::wstring TypeName() { LogicError("TypeName() was called by abstract class"); }   // (we should never see this)

        // TODO: make sure this does not get implemented in any of the base classes
        DEVICEID_TYPE GetDeviceId() const { return m_deviceId; }    // TODO: remove, only used from copy constructor which will go away

        virtual void SaveToFile(File& fstream) const
        {
            fstream << OperationName() << NodeName();
        }

        virtual void LoadFromFile(File& /*fstream*/, size_t /*modelVersion*/)
        {
            // it is assumed that OperationName and NodeName have already been consumed--some asymmetry between Save and Load
            // base class has nothing to load
        }

        // float/double-independent access to the m_functionValues for a few specific use cases
        // TODO: Not nice. This would go away if we abstracted out the matrix type as well from float/double.
        virtual size_t GetNumRows() const = 0;
        virtual size_t GetNumCols() const = 0;
        virtual void Resize(size_t rows, size_t cols) = 0;
        virtual void Resize(ComputationNodeBasePtr node) { Resize(node->GetNumRows(), node->GetNumCols()); }
        void VerifySize(size_t rows, size_t cols)
        {
            if (rows != GetNumRows() || cols != GetNumCols())
                LogicError("VerifySize: expected m_functionValues size %d x %d, but it is %d x %d",
                           (int)rows, (int)cols, (int)GetNumRows(), (int)GetNumCols());
        }
        virtual double Get00Element() const = 0;

        virtual void ComputeInputPartial(const size_t inputIndex)
        {
            ComputeInputPartial(inputIndex, FrameRange(/*whole batch*/));      // nodes that do not implement this will know to understand SIZE_MAX as full batch
        }
        virtual void ComputeInputPartial(const size_t /*inputIndex*/, const FrameRange &) = 0;

        //void EvaluateThisNode()   // this is gone; instead, call it this way directly
        //{
        //    EvaluateThisNode(FrameRange(/*whole batch*/));      // nodes that do not implement this will know to understand SIZE_MAX as full batch
        //}
        // evaluate only N frames at time index timeIdxInSeq
        // Normally, N is 1 or it spans the entire minibatch.
        virtual void EvaluateThisNode(const FrameRange &) = 0;
        // evaluate a node--this calls EvaluateThisNode(FrameRange()) and MaskMissingColumnsToZero() if needed
        // this is the main entry point for Network; while EvaluateThisNode(FrameRange()) is the virtual call into specific node implementation
        virtual void EvaluateThisNodeGivenInputs() = 0;
        virtual void EvaluateThisNodeGivenInputs(const size_t timeIdxInSeq) = 0; // TODO: change to FrameRange as well
        virtual void MaskMissingValuesColumnsToZero() = 0;
        virtual void MaskMissingValuesColumnsToZero(const size_t timeIdxInSeq) = 0; // TODO: change to FrameRange as well

        // validation
        virtual void Validate(bool isFinalValidationPass)           // main base validation function
        {
            // check for NULL pointers
            for (size_t i = 0; i < m_children.size(); i++)
            {
                if (!m_children[i])
                    RuntimeError("Validate: Input [%d] of %ls node '%ls' is empty (NULL, not connected).", (int)i, OperationName().c_str(), NodeName().c_str());
            }
            // check for empty inputs
            if (isFinalValidationPass)
            {
                for (const auto & child : m_children)
                {
                    if (child->GetNumRows() == 0 || (!child->HasMBLayout() && child->GetNumCols() == 0))
                        RuntimeError("%ls %ls operation: input %ls %ls has 0 elements.",
                                     NodeName().c_str(), OperationName().c_str(), child->NodeName().c_str(), child->OperationName().c_str());
                }
            }
        }
        // helper functions for common cases
    private:
        ComputationNodeBasePtr Inputs(size_t index) const { return m_children[index]; } // TODO: delete this; change to m_children
        // determine number of columns from a child and/or layout
        size_t DetermineNumCols(const ComputationNodeBasePtr & child) const
        {
            size_t childCols = child->GetNumCols();     // this is what the child says
            if (!m_pMBLayout)                           // no layout: copy from child
                return childCols;
            size_t cols = m_pMBLayout->GetNumCols();    // layout: get it from there, but validate against child
            if (childCols != cols)
                RuntimeError("%ls %ls operation: ");
            return cols;
        }
    protected:
        void ValidateUnaryMap(bool isFinalValidationPass);
        void ValidateUnaryReduce(bool isFinalValidationPass);
        void ValidateInferBinaryChildren();
        void ValidateBinaryZip(bool isFinalValidationPass, bool allowMultiples);
        void ValidateBinaryReduce(bool isFinalValidationPass);
    public:

        virtual bool UnitTest() { return true; }

<<<<<<< HEAD
        virtual void AttachInputs(const std::vector<ComputationNodeBasePtr>& inputs, size_t numExpected = SIZE_MAX) = 0;
        virtual void AttachInputs(const ComputationNodeBasePtr& /*singleInput*/) = 0;
        virtual void AttachInputs(const ComputationNodeBasePtr& /*leftInput*/, const ComputationNodeBasePtr& /*rightInput*/) = 0;
        virtual void AttachInputs(const ComputationNodeBasePtr& /*leftInput*/, const ComputationNodeBasePtr& /*middleInput*/, const ComputationNodeBasePtr& /*rightInput*/) = 0;
        virtual void AttachInputs(const ComputationNodeBasePtr& /*firstInput*/, const ComputationNodeBasePtr& /*secondInput*/, const ComputationNodeBasePtr& /*thirdInput*/, const ComputationNodeBasePtr& /*fourthInput*/) = 0;
        virtual void AttachInputs(const ComputationNodeBasePtr& /*firstInput*/, const ComputationNodeBasePtr& /*secondInput*/, const ComputationNodeBasePtr& /*thirdInput*/, const ComputationNodeBasePtr& /*fourthInput*/, const ComputationNodeBasePtr& /*fifthInput*/) = 0;
        virtual void AttachInputs(const ComputationNodeBasePtr& /*firstInput*/, const ComputationNodeBasePtr& /*secondInput*/, const ComputationNodeBasePtr& /*thirdInput*/, const ComputationNodeBasePtr& /*fourthInput*/, const ComputationNodeBasePtr& /*fifthInput*/, const ComputationNodeBasePtr& /* sixthInput */) = 0;
=======
        virtual void AttachInputs(const std::vector<ComputationNodeBasePtr>& inputs) = 0;
        // convenience versions that take individual arguments
        void AttachInputs(const ComputationNodeBasePtr singleInput) { AttachInputs(std::vector<ComputationNodeBasePtr> { singleInput } ); }
        void AttachInputs(const ComputationNodeBasePtr leftInput, const ComputationNodeBasePtr rightInput) { AttachInputs(std::vector<ComputationNodeBasePtr> { leftInput, rightInput } ); }
        void AttachInputs(const ComputationNodeBasePtr leftInput, const ComputationNodeBasePtr middleInput, const ComputationNodeBasePtr rightInput) { AttachInputs(std::vector<ComputationNodeBasePtr> { leftInput, middleInput, rightInput } ); }
        void AttachInputs(const ComputationNodeBasePtr firstInput, const ComputationNodeBasePtr secondInput, const ComputationNodeBasePtr thirdInput, const ComputationNodeBasePtr fourthInput) { AttachInputs(std::vector<ComputationNodeBasePtr> { firstInput, secondInput, thirdInput, fourthInput } ); }
        void AttachInputs(const ComputationNodeBasePtr firstInput, const ComputationNodeBasePtr secondInput, const ComputationNodeBasePtr thirdInput, const ComputationNodeBasePtr fourthInput, const ComputationNodeBasePtr fifthInput) { AttachInputs(std::vector<ComputationNodeBasePtr> { firstInput, secondInput, thirdInput, fourthInput, fifthInput } ); }
        void AttachInputs(const ComputationNodeBasePtr firstInput, const ComputationNodeBasePtr secondInput, const ComputationNodeBasePtr thirdInput, const ComputationNodeBasePtr fourthInput, const ComputationNodeBasePtr fifthInput, const ComputationNodeBasePtr sixthInput) { AttachInputs(std::vector<ComputationNodeBasePtr> { firstInput, secondInput, thirdInput, fourthInput, fifthInput, sixthInput } ); }
>>>>>>> 5ec80fb0

        virtual void DetachInputs() { m_children.clear(); }

        const std::vector<ComputationNodeBasePtr> & GetChildren() const { return m_children; }

        const size_t ParentSize() const { return m_parents.size(); }
        void ClearParents() { m_parents.clear(); }
        void AddParent(const ComputationNodeBasePtr& pNode) { m_parents.push_back(pNode); }
        inline ComputationNodeBasePtr Parent(const size_t parentIndex) const
        {
#ifdef DEBUG // profile shows this is range check very expensive in release mode, skip it  
            if (parentIndex >= m_parents.size())
                InvalidArgument("parentIndex is out of range.");
#endif
            return m_parents[parentIndex];
        }

        // TODO: is this always just called with deviceId == m_deviceId?
        virtual void MoveMatricesToDevice(const DEVICEID_TYPE deviceId) = 0;

        //return true if the node's value should be computed before the normal training. e.g., mean and invStd of input features.
        virtual bool RequiresPreCompute() const { return false; }

        // return true if the node's value should be computed in batch mode only, e.g., time-reverse node
        //virtual bool RequiresBatchMode() const { return false; }  // not used actually

        virtual void DumpNodeInfo(const bool /*printValues*/, File& fstream) const = 0;

        /*HasName::*/void SetName(const std::wstring & newName) // also for use by ExperimentalNetworkBuilder
        {
            m_nodeName = newName;
            fprintf(stderr, "Node --> %ls = %ls\n", NodeName().c_str(), OperationName().c_str()), fflush(stderr);
        }

        virtual size_t SetFunctionAndGradientMBSize(size_t numCols = SIZE_MAX/*means take from layout*/) = 0;

        void LinkToMBLayout(MBLayoutPtr pMBLayout) { m_pMBLayout = pMBLayout; }
        MBLayoutPtr GetMBLayout() { return m_pMBLayout; }
        bool HasMBLayout() const { return !!m_pMBLayout; }

        void ClearCache()
        {
            m_loopId = -1;
            m_visitedOrder = -1;
            m_index = -1;
            m_lowLink = -1;
            m_indexInLoop = 0;
            m_visited = false;
            m_inStack = false;
        }

        void SetLoopId(const int id) { m_loopId = id; }
        int GetLoopId() const { return m_loopId; }

        void SetVisitedOrder(const int id) { m_visitedOrder = id; }
        size_t GetVisitedOrder() const { return m_visitedOrder; }

        void SetIndex(const size_t ind) { m_index = ind; }
        size_t GetIndex() const { return m_index; }

        void SetLowLink(const size_t lowlink) { m_lowLink = lowlink; }
        size_t GetLowLink() const { return m_lowLink; }

        void SetVisited(const bool visited) { m_visited = visited; }
        bool IsVisisted() const { return m_visited; }

        void SetInStack(const bool instack) { m_inStack = instack; }
        bool IsInStack() const { return m_inStack; }

        void SetIndexInLoop(const size_t index) { m_indexInLoop = index; }
        size_t GetIndexInLoop() const { return m_indexInLoop; }

        std::wstring GetName() const { return m_nodeName; }

        // temporary function that is called to verify stuff is called as I think it is. Delete if this does not fire for a while.
        void VerifyNumParallelSequences(size_t bsz)
        {
            //m_samplesInRecurrentStep = bsz;
            if (bsz != m_pMBLayout->GetNumParallelSequences())
                LogicError("VerifyNumParallelSequences: value inconsistent with MB layout");
        }

<<<<<<< HEAD
        // TODO: these two will disappear once the information is correctly held in a FrameRange record
        // This is called at 3 places; two are directly before ComputeGradientForChildren().
        void SetNbrSlicesInEachRecurrentIteration(size_t bsz)
=======
    protected:
    public: // the following should be protected, but nodes inquire about their children, requiring public access
        // This is used at 284 places inside nodes, most of the time as
        // ...Slice(frameRange/*TODO: delete this:*/.Check(frameRange.t() * GetNumParallelSequences(), GetNumParallelSequences()), m_pMBLayout)
        size_t GetNumParallelSequences() const
>>>>>>> 5ec80fb0
        {
            return m_pMBLayout->GetNumParallelSequences();
        }

        // get our current number of time steps for this node
        // This inquires the MB layout.
        size_t GetNumTimeSteps() const
        {
            if (!m_pMBLayout)
                LogicError("GetNumTimeSteps: invalid to call on a node without MB layout"); // since it has no notion of time
                //return GetNumCols();
#if 0       // can't check here; this is sometimes inquired as part of the process of setting the right #cols
            if (m_pMBLayout->GetNumTimeSteps() * m_pMBLayout->GetNumParallelSequences() != GetNumCols())
            {
                // TODO: remove this fprintf() once it no longer triggers
                fprintf(stderr, "GetNumTimeSteps: inconsistency between layout and actual number of columns for node '%ls', seq=%d x T=%d vs. cols=%d\n",
                        NodeName().c_str(), (int)m_pMBLayout->GetNumParallelSequences(), (int)m_pMBLayout->GetNumTimeSteps(), (int)GetNumCols());
                LogicError("GetNumTimeSteps: inconsistency between layout and actual number of columns for node '%ls', seq=%d x T=%d vs. cols=%d",
                           NodeName().c_str(), (int)m_pMBLayout->GetNumParallelSequences(), (int)m_pMBLayout->GetNumTimeSteps(), (int)GetNumCols());
            }
            // TODO: ^^ much of this should go away, as in the future, the layout will always correctly know the #samples
#endif
            return m_pMBLayout->GetNumTimeSteps();
        }
    public:

        // indicates whether special handling is needed.The standard handleing will be just mask the function values after the evalaution and mask the gradient before gradiant computation for the children. this is not valid for all criterion nodes whose result is a scalar.
        // overridden to return true by training/eval criteria (and the soon-to-be-deprecated PairNode, LSTMNode)
        virtual bool NodeDoesItsOwnCustomizedMissingColumnsMasking() { return false; }

        int64_t UpdateEvalTimeStamp()
        {
            m_evalTimeStamp = atomic_fetch_add(&s_timeStampCounter, (unsigned long long int) 1);    // TODO: does this really need to be atomic? We are not multi-threaded
            return m_evalTimeStamp;
        }

        void ResetEvalTimeStamp()
        {
            m_evalTimeStamp = s_timeStampCounter;
        }

        // implemented by ComputationNode<ElemType>
        // for debugging purpose
        virtual void PrintSelf(bool printMatrices = false) const = 0;

        // called in validation loop right before Validate()
        virtual void PrintSelfBeforeValidation() const
        {
            fprintf(stderr, "\nValidating --> %ls = %ls", NodeName().c_str(), OperationName().c_str());

            if (!IsLeaf())
            {
                fprintf(stderr, "(");
                for (size_t i = 0; i<ChildrenSize(); i++)
                {
                    const auto & child = m_children[i];
                    if (i > 0)
                        fprintf(stderr, ", ");

                    if (child == nullptr)
                    {
                        fprintf(stderr, "NULL");
                        continue;
                    }

                    const char * mbSizeMark = child->m_pMBLayout ? "MBSize " : "";
                    if (IsChildAnImage(i))  //image
                        fprintf(stderr, "%ls[%lu {W=%lu, H=%lu, C=%lu}, %s%lu]", child->NodeName().c_str(), child->GetNumRows(),
                                child->m_outputWidth, child->m_outputHeight, child->m_outputChannels, mbSizeMark, child->GetNumCols());
                    else
                        fprintf(stderr, "%ls[%lu, %s%lu]", child->NodeName().c_str(), child->GetNumRows(), mbSizeMark, child->GetNumCols());
                }
                fprintf(stderr, ")");
            }
#if 0
            else
            {
                if (m_pMBLayout)
                    fprintf(stderr, "[%lu, MBSize]", GetNumRows());
                else
                    fprintf(stderr, "[%lu, %lu]", GetNumRows(), GetNumCols());
            }
#endif
        }

        const std::wstring& NodeName() const { return m_nodeName; }
        std::wstring& NodeName() { return m_nodeName; }

        bool IsLeaf() const { return ChildrenSize() == 0; }
        bool& NeedGradient() { return m_needGradient; }
        const bool& NeedGradient() const { return m_needGradient; }

        // only called from SetRequestNodesMultiSeqHandling() (which is in turn called from BuildAndValidateSubNetwork())
        // and from the deprecated LSTMNode and PairNode
        // TODO: remove this flag, instead call it based on testing the user flag directly
        //void SetMaskMissingColumnsToZero()
        //{
        //    if (NodeDoesItsOwnCustomizedMissingColumnsMasking())
        //        RuntimeError("SetMaskMissingColumnsToZero: do not explicitly specify NodesReqMultiSeqHandling for operation '%ls', as this operation does it implicitly already.\nIn the past, CNTK silently fixed this; now please change your NDL instead.", OperationName().c_str());
        //    m_maskMissingColumnsToZero = true;
        //}
    //protected:
        //bool IsNodeReqMultiSeqHandling() const { return m_maskMissingColumnsToZero; }
    public:

        void InitRecurrentNode()    // this initialization says that this node is not inside a loop
        {
            SetLoop(false);
        }

        bool HasLoop() const { return m_hasloop; }
        void SetLoop(bool hasLoop) { m_hasloop = hasLoop; }

        virtual ComputationNodeBasePtr FindChildInASet(const std::list<ComputationNodeBasePtr>& loop) const
        {
            for (int i = 0; i < this->m_children.size(); i++)
            if (std::find(loop.begin(), loop.end(), this->m_children[i]) != loop.end())
                return this->m_children[i];
            return nullptr;
        }

        virtual void InferImageDimsFromInputs()
        {
            if (!IsLeaf())
                InferImageDimsFromInput(0); //copy from child 0 by default.
        }

        bool IsChildAnImage(const size_t index) const
        {
            if (index > ChildrenSize())
                throw invalid_argument("IsChildAnImage: out of index.");

            return (m_children[index]->m_outputWidth != 1 || m_children[index]->m_outputChannels != 1);
        }

        const size_t ChildrenSize() const { return m_children.size(); }

        virtual void SetInput(const size_t childIndex, const ComputationNodeBasePtr& node) = 0;

        virtual void ComputeGradientForChildren() = 0;
        virtual void ComputeGradientForChildren(const size_t timeIdxInSeq) = 0; // TODO: don't we need a FrameRange here, too?

        virtual void MaskMissingGradientColumnsToZero() = 0;
        virtual void MaskMissingGradientColumnsToZero(const size_t timeIdxInSeq) = 0; // TODO: don't we need a FrameRange here, too?

        virtual void ComputeGradient(const size_t timeIdxInSeq = -1) = 0;

        // TODO: some evaluation method to be abstracted, but types don't match

    protected:

        void InferImageDimsFromInput(const size_t index, const bool outputSameAsInput = true)
        {
            if (index >= ChildrenSize())
                throw invalid_argument("InferImageDimsFromInput: output index");

            const auto & child = m_children[index];
            if (child != nullptr)
            {
                m_inputWidth = child->m_outputWidth;
                m_inputHeight = child->m_outputHeight;
                m_inputChannels = child->m_outputChannels;
            }

            if (outputSameAsInput)
            {
                m_outputWidth = m_inputWidth;
                m_outputHeight = m_inputHeight;
                m_outputChannels = m_inputChannels;
            }
        }

        void InferMBLayoutFromInputsForStandardCase();

    public:

        static bool IsSmaller(const ComputationNodeBasePtr& lhs, const ComputationNodeBasePtr& rhs)
        {
            return lhs->m_visitedOrder < rhs->m_visitedOrder;
        }

        bool IsEqualTo(const ComputationNodeBasePtr& other) const //this will be used to determine whehter two nodes are the same
        {
            if (OperationName() != other->OperationName() || m_children.size() != other->m_children.size())
                return false;

            if (NodeName() == other->NodeName())  //assume names are unique in the system
                return true;

            if (IsLeaf() && other->IsLeaf())  //since names are not equal otherwise will return above
                return false;

            for (size_t i=0; i<m_children.size(); i++)
                if (!(m_children[i] == other->m_children[i]))
                    return false;

            return true;
        }

        // determine enumeration order for everything needed to evaluate this node (and its children)
        // This creates a list such that children are evaluated before their parents.
        // If !forForwardProp then the order will be reversed, suitable for backprop.
        // The 'recurrent' version is only called from FormRecurrentLoops().
        // Side-effects (unbeknownst to the name of the function):
        //  - m_needGradient flags, are propagated up from children
        //  - m_visitedOrder (only if 'recurrent' flag is set; otherwise leave untouched)
        std::list<ComputationNodeBasePtr> EnumerateNodes(bool forForwardProp/*else get order for backprop*/, bool recurrent)
        {
            std::list<ComputationNodeBasePtr> nodes;
            std::unordered_set<ComputationNodeBasePtr> visited;

            // get forward computation order
            EnumerateNodesR(visited, nodes, recurrent);  // call into the recursive portion of this function below

            // if caller wants order for backprop then reverse it
            if (!forForwardProp)
            {
                assert(!recurrent);     // TODO: not sure if required, but currently only called this way

                // TODO: comment why can't directly reverse(); what's wrong with EnumerateNodes()' result?
                nodes.sort(IsSmaller);  // sort nodes by m_visitedOrder   --TODO: why? What about nodes with visitedOrder -1? Will they stay the same? Comment please!!!
                nodes.reverse();        // and go backwards
            }

            return nodes;
        }
    private:
        // Recursive part of EnumerateNodes().
        void EnumerateNodesR(std::unordered_set<ComputationNodeBasePtr>& visited, std::list<ComputationNodeBasePtr>& result, bool recurrent)
        {
            if (visited.find(shared_from_this()) == visited.end())      // do not include a node twice
            {
                visited.insert(shared_from_this());   // have visited tagged here to avoid infinite loop over children, children's children, etc

                // children first for function evaluation
                if (OperationName() != L"PairNetwork" || !recurrent)    // (don't step through network-pair boundary if recurrent)
                {
                    for (int i = 0; i < m_children.size(); i++)
                    {
                        if (m_children[i])
                            m_children[i]->EnumerateNodesR(visited, result, recurrent);
                    }
                }

                // propagate needGradient flags upwards from leaves
                if (!IsLeaf())
                    m_needGradient = ChildrenNeedGradient();  //only nodes that require gradient calculation is included in gradient calculation

                // now that all children are in list before us, put ourselves
                result.push_back(shared_from_this());  //we put this in the list even if it's leaf since we need to use it to determine learnable params 

                if (recurrent)
                    m_visitedOrder = result.size();
            }
        }
    public:

        std::list<ComputationNodeBasePtr> ReshuffleNodes(std::map<int, std::list<ComputationNodeBasePtr>> recurrentResult)
        {
            std::list<ComputationNodeBasePtr> noRecurrentResult;
            std::unordered_set<ComputationNodeBasePtr> visited;

            ReshuffleNodesForEvalWithRecurrentLoops(visited, recurrentResult, noRecurrentResult);

            return noRecurrentResult;
        }

#if 0
        std::list<ComputationNodeBasePtr> EnumerateNodes(const bool forwardComputation, bool recurrent)
        {
            if (forwardComputation)
            {
                std::list<ComputationNodeBasePtr> result;
                std::unordered_set<ComputationNodeBasePtr> visited;
                EnumerateNodesForEval(visited, result, recurrent);
                return result;
            }
            else
                return EnumerateNodesForGradient();
        }
#endif

    protected:

        bool ChildrenNeedGradient()  const //this is only valid when called in the forward computation order.
        {
            for (int i = 0; i<m_children.size(); i++)
            {
                if (m_children[i] == nullptr)
                    continue;
                if (m_children[i]->NeedGradient())
                    return true;
            }
            return false;
        }

        // TODO: what does this do?
        // As a side effect, it also propagates m_needGradient to intermediate nodes
        void ReshuffleNodesForEvalWithRecurrentLoops(std::unordered_set<ComputationNodeBasePtr>& visited, std::map<int, std::list<ComputationNodeBasePtr>>& recurrentResult,
                                                     std::list<ComputationNodeBasePtr>& noRecurrentResult)
        {
            if (visited.find(shared_from_this()) == visited.end())  //not visited
            {
                visited.insert(shared_from_this());   // have visited tagged here to avoid infinite loop over children, children's children, etc

                for (int i = 0; i<m_children.size(); i++)
                    m_children[i]->ReshuffleNodesForEvalWithRecurrentLoops(visited, recurrentResult, noRecurrentResult);

                //children first for function evaluation
                if (!IsLeaf())
                    m_needGradient = ChildrenNeedGradient();  //only nodes that require gradient calculation is included in gradient calculation

                if (GetLoopId() >= 0)
                    recurrentResult[GetLoopId()].push_back(shared_from_this());
                else
                    noRecurrentResult.push_back(shared_from_this());  //we put this in the list even if it's leaf since we need to use it to determine learnable params 
            }
        }

#if 0
        // create list such that children are evaluated before their parents
        // Unbeknownst to the name of the function, it also updates the m_needGradient flags (set if children are set).
        // TODO: when is this called vs. the other?
        virtual void EnumerateNodesForEval(std::unordered_set<ComputationNodeBasePtr>& visited, std::list<ComputationNodeBasePtr>& result, bool recurrent)
        {
            if (visited.find(shared_from_this()) == visited.end())  //not visited
            {
                visited.insert(shared_from_this());   // have visited tagged here to avoid infinite loop over children, children's children, etc

                // first put children into list, before putting ourselves
                for (int i = 0; i<m_children.size(); i++)
                    m_children[i]->EnumerateNodesForEval(visited, result, recurrent);

                // propagate needGradient flags upwards from leaves
                if (!IsLeaf())
                    m_needGradient = ChildrenNeedGradient();  //only nodes that require gradient calculation is included in gradient calculation

                // now that all children are in list before us, put ourselves
                result.push_back(shared_from_this());  //we put this in the list even if it's leaf since we need to use it to determine learnable params 
            }
        }
#endif

    public:

        // check whether a node is up-to-date w.r.t. its children, for lazy evaluation
        // If this returns false, node must be evaluated to update m_functionValues.
        bool IsFuncValueOlderThanInputs() const
        {
            for (size_t i = 0; i<ChildrenSize(); i++)
            {
                //the second condition is used when the time stamp change from positive to negative
                if (m_children[i]->m_evalTimeStamp >= m_evalTimeStamp || m_children[i]->m_evalTimeStamp + 1e10 < m_evalTimeStamp)
                    return true;
            }

            return false;
        }

        virtual void ClearGradientForChildren(const int /*iActMiniBatchSize*/) = 0;
        virtual void ClearGradient(const bool clearExistingGradientValue) = 0;

        typedef std::pair<ComputationNodeBasePtr, ComputationNodeBasePtr> ComputationArc;
        // [1/13/2015 erw] add to enumerate all the edges 
        // enumerate arcs that can be reached starting from the current node's children
        // [in/out] visited record already visited nodes 
        void EnumerateArcs(std::unordered_set<ComputationNodeBasePtr>& visited, std::list<ComputationArc>& arcs)
        {
            std::list<ComputationNodeBasePtr>	tovisit;

            if (visited.find(shared_from_this()) == visited.end()) // only do when this node has not been visited before
            {
                tovisit.push_back(shared_from_this());

                while (!tovisit.empty())
                {
                    ComputationNodeBasePtr curNode = tovisit.front();
                    tovisit.pop_front();

                    if (visited.find(curNode) == visited.end())
                    {
                        for (size_t i = 0; i < curNode->m_children.size(); i++)
                        {
                            arcs.push_back(ComputationArc(curNode, curNode->m_children[i]));

                            if (visited.find(curNode->m_children[i]) == visited.end()) // this children has not been visited before 
                                tovisit.push_front(curNode->m_children[i]);		// going to visit each of the children
                        }
                        visited.insert(curNode);
                    }
                }
            }
        }

        std::wstring CreateUniqNodeName() const
        {
#ifdef USE_GUID_AS_NAME
            UUID uuid;
            ZeroMemory(&uuid, sizeof(UUID));
            std::wstring name;

            UuidCreate(&uuid);
            WCHAR* szUuid = nullptr;
            if (UuidToStringW(&uuid, (RPC_WSTR*)&szUuid) != RPC_S_OK)
                RuntimeError("Failed to craete unique node name.");
            else
            {
                name = szUuid;
                RpcStringFreeW((RPC_WSTR*)&szUuid);
            }
#else
            int64_t id = atomic_fetch_add(&s_timeStampCounter, (unsigned long long int) 1);
            std::wstring base = L"AutoName";
            std::wstringstream sstm;
            sstm << base.c_str() << id;
            std::wstring name = sstm.str();
            //msra::strfun::wstrprintf name(L"%s%d", L"AutoName", id);
#endif

            return name;
        }

<<<<<<< HEAD
        std::list<ComputationNodeBasePtr> EnumerateNodesForGradient()
        {
            std::list<ComputationNodeBasePtr>  nodes = this->EnumerateNodes(true);  //get forward computation order first

            nodes.sort(IsSmaller);
            nodes.reverse();

            return nodes;
        }

=======
        // TODO: These 4 functions will be completed after refactoring.
>>>>>>> 5ec80fb0
        //request matrices needed to do node function value evaluation
        virtual void RequestMatricesBeforeEval(MatrixPool& matrixPool) = 0;

        //release temp matrices that are only used by forward computation
        //don't release matrices that need to be used in the gradient computation
        virtual void ReleaseMatricesAfterEval(MatrixPool& matrixPool) = 0;

        //request matrices that are needed for gradient computation
        virtual void RequestMatricesBeforeGradientComp(MatrixPool& matrixPool) = 0;

        //release gradient and temp matrices that no longer needed after all the children's gradients are computed.
        virtual void ReleaseMatricesAfterGradientComp(MatrixPool& matrixPool) = 0;

    protected:
        // data members
        std::vector<ComputationNodeBasePtr> m_children;
        std::vector<ComputationNodeBasePtr> m_parents; //m_parents are dynamically determined based on the root node you want to compute
        std::vector<bool> m_childrenGradientComputed; //used to indicate which child's gradient has been computed.

        DEVICEID_TYPE m_deviceId; //CPU=-1, >=0 GPU
        bool m_needGradient;  //only used for leaf, i.e., learnable parameters, etc.
        size_t m_inputWidth, m_inputHeight, m_inputChannels;  //how to interpret each column in the input as an image
        size_t m_outputWidth, m_outputHeight, m_outputChannels;  //how to interpret each column in the output as an image

        std::wstring m_nodeName;

        static atomic_ullong s_timeStampCounter;
        int64_t m_evalTimeStamp; //this is used to reduce unnecessary recomputation when a different node in the model is reevaluated

        int     m_loopId;
        size_t  m_samplesInRecurrentStep;

        /// the order in reverse graph. 
        int m_visitedOrder;
        int m_index;
        int m_lowLink;          // TODO: comment this, as it is not obvious
        bool m_visited;
        bool m_inStack;
        int m_indexInLoop;
        MBLayoutPtr m_pMBLayout;

    private:
        // for loop nodes
        bool m_hasloop;
<<<<<<< HEAD
    };
    typedef ComputationNodeBase::ComputationNodeBasePtr ComputationNodeBasePtr;
=======

        //bool m_maskMissingColumnsToZero;  // indicates whether user requested that the results of operation should be masked to handle the cases that the utterances have different lengths when grouped together as a minibatch.
        // The obvious cases--recurrence, training criterion, and parameter gradients--are already handled automatically.
        // The user must only set this flag for special cases where current CNTK does not do stuff right.
        // Once we handle inconsistent layouts, this will go away.
    };
    typedef ComputationNodeBase::ComputationNodeBasePtr ComputationNodeBasePtr;
>>>>>>> 5ec80fb0

    // =======================================================================
    // ComputationNode -- abstract base class for computation nodes parameterized by float vs. double
    // =======================================================================

    // little helper class to allow derived Node classes to specify how many inputs they expect
    struct INumInputs { virtual size_t GetExpectedNumInputs() const = 0; };
    template<size_t m_numInputs> struct NumInputs : public INumInputs { size_t GetExpectedNumInputs() const override { return m_numInputs; } };  // e.g. derive from NumInputs<2>

    template<class ElemType>
<<<<<<< HEAD
    class ComputationNode : public ComputationNodeBase //Abstract Class that cannot be instantiated
=======
    class ComputationNode : public ComputationNodeBase // abstract class that cannot be instantiated
>>>>>>> 5ec80fb0
    {
    protected:
        //std containers such as list and map does not support class reference so we need to use pointer
        typedef shared_ptr<ComputationNode<ElemType>> ComputationNodePtr;
        ComputationNode() { }
    public:
        using ComputationNodeBase::AttachInputs;    // import the convenience functions that take 1..6 parameters
        using ComputationNodeBase::Resize;
        typedef ElemType OurElemType;
    protected:
        // TODO: this should be protected and only accessible to the New method; maybe just move it in here?
        // TODO: Once we switch to VS 2015, we shall use inheriting constructors, i.e. we can delete all those redundant constructor forwards in each ComputationNode derivate
        // TODO: verify that we initialize all members (e.g. m_needGradient was missing before)
        ComputationNode(DEVICEID_TYPE deviceId, const wstring & name) :
            ComputationNodeBase(deviceId, name), m_functionValues(nullptr), m_gradientValues(nullptr)
        {
            InitRecurrentNode();
            ResetEvalTimeStamp();   // bring it into defined state
            // This constructor does not call MoveMatricesToDevice(), but that is needed for full initialization.
            // Only call this constructor through the New() factory below, which will ensure this.
        }
    public:
        // public constructor
        // You must construct ComputationNode derivates with this function. The real C++ constructor itself is hidden,
        // as we need to call a virtual function after construction. This function does that.
        template<class C, class... _Types> static inline shared_ptr<C> New(DEVICEID_TYPE deviceId, const wstring & name, _Types&&... _Args)
        {
            auto p = make_shared<C>(deviceId, name, forward<_Types>(_Args)...);     // creates objects, esp. assigns deviceId to matrices, but otherwise does nothing

            //disable this line. Instead we should make sure matrices are allocated at the right device
            //p->MoveMatricesToDevice(deviceId);                                      // this is a virtual call, i.e. it will handle extra matrices an object might own
            return p;
        }

        virtual ~ComputationNode()
        {
#ifdef DISPLAY_DEBUG
            fprintf (stderr, "Called Destructor NodeName: %s\n", (msra::strfun::utf8 (NodeName())).c_str()), fflush(stderr);
#endif
        }

        virtual void MoveMatricesToDevice(const DEVICEID_TYPE deviceId);

        // our own output dimensions
        /*implement*/size_t GetNumRows() const { return FunctionValues().GetNumRows(); }
        /*implement*/size_t GetNumCols() const { return FunctionValues().GetNumCols(); }
        /*implement*/void Resize(size_t rows, size_t cols) { FunctionValues().Resize(rows, cols); }
        /*implement*/double Get00Element() const { return FunctionValues().Get00Element(); }

        // recover a shared_ptr from ourselves if given a naked pointer
        ComputationNodePtr shared_from_this()
        {
            return dynamic_pointer_cast<ComputationNode<ElemType>>(ComputationNodeBase::shared_from_this());
        }

        // recover a ComputationNodePtr (which is a shared_ptr) from a naked pointer to our base type (ComputationNodeBase) stored as a void* (old NDL parser does that)
        static ComputationNodePtr FromVoidPtr(void * vp)
        {
            auto p = dynamic_cast<ComputationNode<ElemType>*>((ComputationNodeBase*)vp);  // TODO: check that all void* casts really come from ComputationNodeBasePtr; or add a method ToVoidPtr(). Or get rid of the void*?!
            return p->shared_from_this();
        }

<<<<<<< HEAD
        // these take ComputationNodePtr, not ComputationNodeBasePtr, as these are being overloaded by nodes
        virtual void AttachInputs(const ComputationNodePtr /*singleInput*/)
        {
            LogicError("This operation does not support single input.");
        }

        virtual void AttachInputs(const ComputationNodePtr /*leftInput*/, const ComputationNodePtr /*rightInput*/)
        {
            LogicError("This operation does not support two inputs.");
        }

        virtual void AttachInputs(const ComputationNodePtr /*leftInput*/, const ComputationNodePtr /*middleInput*/, const ComputationNodePtr /*rightInput*/)
        {
            LogicError("This operation does not support three inputs.");
        }

        virtual void AttachInputs(const ComputationNodePtr /*firstInput*/, const ComputationNodePtr /*secondInput*/, const ComputationNodePtr /*thirdInput*/, const ComputationNodePtr /*fourthInput*/)
        {
            LogicError("This operation does not support four inputs.");
        }

        virtual void AttachInputs(const ComputationNodePtr /*firstInput*/, const ComputationNodePtr /*secondInput*/, const ComputationNodePtr /*thirdInput*/,
            const ComputationNodePtr /*fourthInput*/, const ComputationNodePtr /*fifthInput*/)
        {
            LogicError("This operation does not support five inputs.");
        }

        virtual void AttachInputs(const ComputationNodePtr /*firstInput*/, const ComputationNodePtr /*secondInput*/, const ComputationNodePtr /*thirdInput*/,
            const ComputationNodePtr /*fourthInput*/, const ComputationNodePtr /*fifthInput*/, const ComputationNodePtr /* sixthInput */)
        {
            LogicError("This operation does not support six inputs.");
        }

        //request matrices needed to do node function value evaluation
        virtual void RequestMatricesBeforeEval(MatrixPool& matrixPool)
        {
            RequestMatrixFromPool(m_functionValues, matrixPool);
        }

        //release temp matrices that are only used by forward computation
        //don't release matrices that need to be used in the gradient computation
        virtual void ReleaseMatricesAfterEval(MatrixPool& /*matrixPool*/)
        {
        }

        //request matrices that are needed for gradient computation
        virtual void RequestMatricesBeforeGradientComp(MatrixPool& matrixPool)
        {
            RequestMatrixFromPool(m_gradientValues, matrixPool);
        }

        //release gradient and temp matrices that no longer needed after all the children's gradients are computed.
        virtual void ReleaseMatricesAfterGradientComp(MatrixPool& matrixPool)
        {
            if (!IsLeaf() && !RequiresPreCompute())
            {
                if (m_gradientValues->GetMatrixType() != SPARSE)  //since we don't have a sparse pool yet
                    ReleaseMatrixToPool(m_gradientValues, matrixPool);

                //ReleaseMatrixToPool(m_functionValues, matrixPool);
            }
        }

        virtual void AttachInputs(const ComputationNodeBasePtr& singleInput) { AttachInputs(UpCast(singleInput)); }
        virtual void AttachInputs(const ComputationNodeBasePtr& leftInput, const ComputationNodeBasePtr& rightInput) { AttachInputs(UpCast(leftInput), UpCast(rightInput)); }
        virtual void AttachInputs(const ComputationNodeBasePtr& leftInput, const ComputationNodeBasePtr& middleInput, const ComputationNodeBasePtr& rightInput) { AttachInputs(UpCast(leftInput), UpCast(middleInput), UpCast(rightInput)); }
        virtual void AttachInputs(const ComputationNodeBasePtr& firstInput, const ComputationNodeBasePtr& secondInput, const ComputationNodeBasePtr& thirdInput, const ComputationNodeBasePtr& fourthInput) { AttachInputs(UpCast(firstInput), UpCast(secondInput), UpCast(thirdInput), UpCast(fourthInput)); }
        virtual void AttachInputs(const ComputationNodeBasePtr& firstInput, const ComputationNodeBasePtr& secondInput, const ComputationNodeBasePtr& thirdInput, const ComputationNodeBasePtr& fourthInput, const ComputationNodeBasePtr& fifthInput) { AttachInputs(UpCast(firstInput), UpCast(secondInput), UpCast(thirdInput), UpCast(fourthInput), UpCast(fifthInput)); }
        virtual void AttachInputs(const ComputationNodeBasePtr& firstInput, const ComputationNodeBasePtr& secondInput, const ComputationNodeBasePtr& thirdInput, const ComputationNodeBasePtr& fourthInput, const ComputationNodeBasePtr& fifthInput, const ComputationNodeBasePtr& sixthInput) { AttachInputs(UpCast(firstInput), UpCast(secondInput), UpCast(thirdInput), UpCast(fourthInput), UpCast(fifthInput), UpCast(sixthInput)); }
        virtual void AttachInputs(const std::vector<ComputationNodeBasePtr>& inputs, size_t numExpected = SIZE_MAX)
        {
            if (numExpected != SIZE_MAX && numExpected != inputs.size())
                RuntimeError(msra::strfun::strprintf("AttachInputs: unexpected number of arguments: %d, expected: %d", (int)inputs.size(), (int)numExpected));
=======
        // AttachInputs() -- attach the inputs of a node
        // This verifies the number of inputs. For that, nodes with fixed number of inputs derive from NumInputs<N>.
        // This function discovers this through RTTI and performs a runtime check. Nodes should not have additional checks in their implementation (save the code).
        // Note: Nodes with variable number of inputs will not derive from NumInputs<>, but instead check their inputs in Validate().
        void AttachInputs(const std::vector<ComputationNodeBasePtr>& inputs)
        {
            wstring name = NodeName(); name;
            const auto * pNumInputs = dynamic_cast<INumInputs*>(this);    // if this class also derives from NumInputs<N> then N is the expected number of inputs
            if (pNumInputs && pNumInputs->GetExpectedNumInputs() != inputs.size())
                RuntimeError("%ls operation '%ls' expects %d inputs (given: %d)", OperationName().c_str(), NodeName().c_str(), (int)pNumInputs->GetExpectedNumInputs(), (int)inputs.size());
>>>>>>> 5ec80fb0
            m_children.resize(inputs.size());
            for (size_t i = 0; i < m_children.size(); i++)
                if (inputs[i])
                    m_children[i] = UpCast(inputs[i]);          // (UpCast() checks the type; the assignment then downcasts it again)
                else
                    m_children[i] = nullptr;                    // during network creation, nullpts are possible
        }

<<<<<<< HEAD
        //making them virtual so that nodes that only copy values from it's children (e.g., dropout) can be efficient in evaluation
        virtual const Matrix<ElemType>& FunctionValues() const { return *m_functionValues; }
        virtual Matrix<ElemType>& FunctionValues() { return *m_functionValues; }

=======
>>>>>>> 5ec80fb0
        virtual void DumpNodeInfo(const bool /*printValues*/, File& fstream) const;

        // TODO: similar to DumpInfo; used by ExperimentalNetworkBuilder test implementation
        /*HasToString::*/ wstring ToString() const
        {
            // we format it like "name : type rows x cols ( args )"
            wstring result = /*TidyName*/(NodeName()) + L" : " + OperationName();
            result.append(msra::strfun::wstrprintf(L" %d x %d", (int)m_functionValues->GetNumRows(), (int)m_functionValues->GetNumCols()));
            if (m_children.empty()) result.append(L" ()");
            else
            {
                wstring args;
                bool first = true;
                for (auto & child : m_children)
                {
                    if (first)
                        first = false;
                    else
                        args.append(L"\n");
                    args.append(/*TidyName*/(child->NodeName()));
                }
                result += L" " + NestString(args, L'(', true, ')');
            }
            return result;
        }

<<<<<<< HEAD
        virtual void SetFunctionAndGradientSize(const int numSamples)
        {
            size_t numRows = m_functionValues->GetNumRows();
            if (numRows > 0 && numSamples > 0)
            {
                m_functionValues->Resize(numRows, numSamples);
                m_gradientValues->Resize(numRows, numSamples);
=======
        // BUGBUG: This should only change nodes that emit minibatches, but not e.g. parameters or criterion nodes
        //         Cannot be solved by overrides, since parameters may combine before being applied, and nodes won't know
        // virtual, but currently only overridden by GMMLogLikelihoodNode (which allocates some internal temp memory)
        // TODO: numCols parameter should go away; kept for legacy code
        virtual size_t SetFunctionAndGradientMBSize(size_t numCols)
        {
            if (!m_pMBLayout)            // if no layout, this node contains parameters independent of MB size, don't resize
                return numCols;         // BUGBUG: what do we return here?
            if (numCols == SIZE_MAX)    // SIZE_MAX means determine from layout
                numCols = m_pMBLayout->GetNumCols();
            if (m_functionValues.GetNumRows() > 0 && numCols > 0)  // TODO: why skip this for 0 samples?
            {
                m_functionValues.ResizeColumns(numCols); 
                m_gradientValues.ResizeColumns(numCols); 
>>>>>>> 5ec80fb0
            }
            return numCols;
        }

        /*implement*/void EvaluateThisNodeGivenInputs()
        {
            EvaluateThisNode(FrameRange());     // this is a call to the virtual function that implements the actual operation
        }

<<<<<<< HEAD
            if (!UseCustomizedMultiSeqHandling())
                MaskToZeroWhenLabelAndFeatureMissing(FunctionValues());
=======
        /*implement*/void MaskMissingValuesColumnsToZero()
        {
            //if (IsNodeReqMultiSeqHandling())       // this means the node does it by itself; if not, we do it for the node
                MaskMissingColumnsToZero(m_functionValues);
>>>>>>> 5ec80fb0
        }

        // TODO: use a FrameRange arg, then unify with above
        // TODO: do we even need this extra function? Should Node know about this masking business, or is that the job of Network?
        // TODO: rename this to make it more clear what this function does
        /*implement*/void EvaluateThisNodeGivenInputs(const size_t timeIdxInSeq) // TODO: change to FrameRange as well
        {
            EvaluateThisNode(FrameRange(timeIdxInSeq, GetNumParallelSequences()));
        }

<<<<<<< HEAD
            if (!UseCustomizedMultiSeqHandling())
                MaskToZeroWhenLabelAndFeatureMissing(FunctionValues(), timeIdxInSeq);
=======
        /*implement*/void MaskMissingValuesColumnsToZero(const size_t timeIdxInSeq) // TODO: change to FrameRange as well
        {
            //if (IsNodeReqMultiSeqHandling())
                MaskMissingColumnsToZero(m_functionValues, timeIdxInSeq);
>>>>>>> 5ec80fb0
        }

#if 0   // (this function cannot be used currently since sentenceBegin is not a Matrix<ElemType> anymore; only affects LSTMNode which is no longer used)
        static void WINAPI SetToInitStateValueForResetSeg(const Matrix<ElemType>& sentenceBegin,
                                                          size_t nStream, ElemType initStateValue, Matrix<ElemType>& newprevstate)
        {
            Matrix<ElemType> colSeg(sentenceBegin.GetDeviceId());
            colSeg.Resize(nStream, nStream);
            size_t nStateRow = newprevstate.GetNumRows();

            assert(nStream == sentenceBegin.GetNumRows());

            /// only set state to init state value for segmentation = 0, and -1
            /// e.g., -1 0 1 -> 0 0 1 -> 0 0 -1 -> 1 1 0 

            Matrix<ElemType> colPos(sentenceBegin.GetDeviceId());
            colPos.SetValue(sentenceBegin); /// -1 0 1
            colPos.InplaceTruncateBottom(((int) MinibatchPackingFlags::SequenceStart));
            Matrix<ElemType>::Scale((ElemType)-1.0, colPos);
            colPos += ((int) MinibatchPackingFlags::None);
            // BUGBUG: ^^ What is this? colPos is a matrix, None is a flag; and it is 0
            colSeg.SetDiagonalValue(colPos);
            Matrix<ElemType> ones(sentenceBegin.GetDeviceId());
            ones.Resize(nStateRow, nStream);
            ones.SetValue((ElemType)1);
            /// add default state value if it is for reset
            Matrix<ElemType>::MultiplyAndWeightedAdd(initStateValue, ones, false, colSeg, false, 1.0, newprevstate);  /// += [0 initStateValue 0 ]
        }
#endif

        /**
        reset to error signals to 0 for any elements without labels
        */
<<<<<<< HEAD
        bool MaskToZeroWhenLabelAndFeatureMissing(Matrix<ElemType>& matrixToBeMasked, const size_t timeIdxInSeq = (size_t)-1)
        {
            bool processedExistsNoLabelorFeatureMissing = false; /// set to true if either nolabel or feature missing is processed 

            if (m_sentenceSeg != nullptr &&
                m_minibatchPackingFlag != nullptr &&
                !m_sentenceSeg->IsEmpty() &&
                !m_minibatchPackingFlag->size() == 0)
=======
        // This sets MB columns to 0 that have the NoLabel or NoFeature flag set.
        // This happens as a result of packing multiple sequences for parallel processing--there will be some gaps, which are flagged by these flags.
        // Nodes that operate in 'map' style (input(j) -> output(j) independently) can ignore this; it will be garbage-in-garbage-out.
        // However, nodes that 'reduce' minibatches (e.g. computing the sum of all frames across all sequences) must deal with the garbage.
        // This function sets those to 0, assuming that now they can be reduced without affecting the result.
        // This function can operate on the whole range or on a selected single frame and/or a single sequence.
        // It is indirectly guarded by the m_maskMissingColumnsToZero flag, which, if false, will install a layout with IsAllNone() to be true. TODO: we better always install the same layout, and instead test m_maskMissingColumnsToZero here.
        // Note that existing 'reduce' style operations--the criterion nodes and gradient computation--already call this.
        bool MaskMissingColumnsToZero(Matrix<ElemType>& matrixToBeMasked, size_t timeIdxInSeq = SIZE_MAX, size_t seqIndex = SIZE_MAX) const
        {
            bool foundLabelOrFeatureMissing = false; /// set to true if either nolabel or feature missing is processed

            if (m_pMBLayout && !m_pMBLayout->IsAllNone())
>>>>>>> 5ec80fb0
            {
                size_t nT = m_pMBLayout->GetNumTimeSteps();
                size_t nS = m_pMBLayout->GetNumParallelSequences();

                if (matrixToBeMasked.GetNumCols() != nT * nS)
                    LogicError("MaskMissingColumnsToZero: m_pMBLayout->m_minibatchPackingFlags should have one element for each timestep of all streams. Check feature reader. ");

                size_t startT = (timeIdxInSeq == SIZE_MAX) ?  0 : timeIdxInSeq;
                size_t endT   = (timeIdxInSeq == SIZE_MAX) ? nT : timeIdxInSeq + 1;

                size_t startS = (seqIndex == SIZE_MAX) ?  0 : seqIndex;
                size_t endS   = (seqIndex == SIZE_MAX) ? nS : seqIndex + 1;

                for (size_t t = startT; t < endT; t++)
                {
                    if (m_pMBLayout->Is(t, MinibatchPackingFlags::NoLabel | MinibatchPackingFlags::NoFeature))
                    {
<<<<<<< HEAD
                        const auto & colSeg = m_sentenceSeg->ColumnSlice(j, 1);
                        for (int i = 0; i < nS; i++)
                        if ((int)colSeg(i, 0) & NO_LABEL)
                            matrixToBeMasked.ColumnSlice(utt_t + i, 1).SetValue(0);
                        processedExistsNoLabelorFeatureMissing = true;
=======
                        for (size_t id = startS; id < endS; id++)
                            if (m_pMBLayout->Is(id, t, MinibatchPackingFlags::NoLabel | MinibatchPackingFlags::NoFeature))
                                matrixToBeMasked.ColumnSlice(t * nS  +  id, 1).SetValue(0);
                        foundLabelOrFeatureMissing = true;
>>>>>>> 5ec80fb0
                    }
                }
            }

            return foundLabelOrFeatureMissing;
        }

        /*
        virtual size_t GetNumSamplesWithLabel(const size_t numAllSamples)
        {
<<<<<<< HEAD
        if (m_sentenceSeg != nullptr &&
        m_minibatchPackingFlag != nullptr &&
        !m_sentenceSeg->IsEmpty() &&
        !m_minibatchPackingFlag->size() == 0)
        {
        size_t numTimeSteps = m_sentenceSeg->GetNumCols();
        size_t numSequences = m_sentenceSeg->GetNumRows();

        if (m_minibatchPackingFlag->size() != numTimeSteps)
        {
        LogicError("GetNumSamplesWithLabel(): m_minibatchPackingFlag should have one element for each timestep of all streams.Check feature reader. ");
        }
=======
            if (m_mbLayout.m_sentenceBoundaryFlags != nullptr &&
                m_mbLayout.m_minibatchPackingFlags != nullptr &&
                !m_mbLayout.m_sentenceBoundaryFlags->IsEmpty() &&
                !m_mbLayout.m_minibatchPackingFlags->size() == 0)
            {
                size_t numTimeSteps = m_mbLayout.m_sentenceBoundaryFlags->GetNumCols();
                size_t numSequences = m_mbLayout.m_sentenceBoundaryFlags->GetNumRows();

                if (m_mbLayout.m_minibatchPackingFlags->size() != numTimeSteps)
                {
                    LogicError("GetNumSamplesWithLabel(): m_mbLayout.m_minibatchPackingFlags should have one element for each timestep of all streams.Check feature reader. ");
                }
>>>>>>> 5ec80fb0

        size_t numSamplesWithoutLabel = 0;

<<<<<<< HEAD
        for (size_t j = 0; j < numTimeSteps; j++)
        {
        if ((*m_minibatchPackingFlag)[j] & MinibatchPackingFlag::NoLabel)
        {
        for (int i = 0; i < numSequences; i++)
        {
        if ((int)(*m_sentenceSeg)(i, j) & NO_LABEL)
        {
        numSamplesWithoutLabel++;
        }
        }
        }
        }
=======
                for (size_t j = 0; j < numTimeSteps; j++)
                {
                    if (m_pMBLayout->m_minibatchPackingFlags[j] & MinibatchPackingFlags::NoLabel)
                    {
                        for (int i = 0; i < numSequences; i++)
                        {
                            if ((int)m_pMBLayout->m_sentenceBoundaryFlags(i, j) & ((int) MinibatchPackingFlags::NoLabel))
                            {
                                numSamplesWithoutLabel++;
                            }
                        }
                    }
                }
>>>>>>> 5ec80fb0

        return numTimeSteps*numSequences - numSamplesWithoutLabel;
        }
        else
        {
        return numAllSamples;
        }
        }
        */

        // for debugging purpose
        void /*ComputationNodeBase::*/PrintSelf(bool printMatrices = false) const
        {
            fprintf(stderr, "\n%ls[%lu, %lu] = %ls", NodeName().c_str(), GetNumRows(), GetNumCols(), OperationName().c_str());

            if (!IsLeaf())
            {
                fprintf(stderr, "(");
                for (size_t i = 0; i<ChildrenSize(); i++)
                {
                    if (i > 0)
                        fprintf(stderr, ", ");
                    fprintf(stderr, "%ls[%lu, %lu]", m_children[i] ? m_children[i]->NodeName().c_str() : L"NULL", m_children[i]->GetNumRows(), m_children[i]->GetNumCols());
                }
                fprintf(stderr, ")");
            }

            if (printMatrices)
            {
                fprintf(stderr, "\n    $$$$ Function Values\n");
                FunctionValues().Print("FunctionValue");

                fprintf(stderr, "\n    $$$$ Gradient Values\n");
                GradientValues().Print("GradientValue");
            }
        }

<<<<<<< HEAD
        const Matrix<ElemType>& GradientValues() const { return *m_gradientValues; }
        Matrix<ElemType>& GradientValues() { return *m_gradientValues; }

=======
>>>>>>> 5ec80fb0
        // up-cast to make life easier
        static ComputationNodePtr UpCast(ComputationNodeBasePtr inode)
        {
            ComputationNodePtr node = dynamic_pointer_cast<ComputationNode<ElemType>>(inode);
            if (!node)
                InvalidArgument("an ComputationNodeBasePtr of mismatching precision was passed");
            return node;
        }

        inline ComputationNodePtr Inputs(const size_t childIndex) const       // TODO: rename to Input
        {
#ifdef DEBUG // profile shows this is range check very expensive in release mode, skip it  
            if (childIndex >= m_children.size())
                InvalidArgument ("childIndex is out of range.");
#endif
            return UpCast(m_children[childIndex]);
        }

        virtual void SetInput(const size_t childIndex, const ComputationNodeBasePtr& inode)
        {
            const ComputationNodePtr node = UpCast(inode);

            //require first nodes specified before the second to avoid null nodes condition.
            if (childIndex > m_children.size())
                InvalidArgument("SetInput: You must specify the input for children with index less than this one first.");

            // expand the inputs to exist up to the desired index
            while (childIndex >= m_children.size())
                m_children.push_back(nullptr);

            // set the input value
            m_children[childIndex] = node;
        }

<<<<<<< HEAD
        //if existing gradient values need to be cleared it needs to be done separately
        //this is to make it consistent with the per sample version to avoid setting samples to 0 one by one
        //if timeIdxInSeq = -1 we treat it as batch
        virtual void ComputeGradient(const size_t timeIdxInSeq = -1)
        {
            //no need to compute gradient at all if NeedGradient is false
            if (!NeedGradient())
            {
                return;
            }

            if (ParentSize() == 0)  // root node
            {
                assert(timeIdxInSeq == (size_t)-1);  //should not be used in a loop
                GradientValues().Resize(1, 1);
                GradientValues().SetValue(1);
            }
            else
            {
                //call each parent's ComputeInputPartial function
                for (int i = 0; i < ParentSize(); i++)
                {
                    ComputationNodePtr pNode = UpCast(m_parents[i]);
                    bool inLoop = !(timeIdxInSeq == (size_t)-1);

                    if (!(pNode->UseCustomizedMultiSeqHandling()))
                        pNode->MaskToZeroWhenLabelAndFeatureMissing(pNode->GradientValues());

                    int j = pNode->GetChildIdForGradientComputation(shared_from_this(), inLoop);

                    if (!inLoop)
                    {
                        pNode->ComputeInputPartial(j);
                    }
                    else
                    {
                        pNode->ComputeInputPartial(j, FrameRange(timeIdxInSeq, m_samplesInRecurrentStep));
                    }
                }
            }
        }


        virtual void ComputeGradientForChildren()
=======
        // these are overridden by DropoutNode, ReshapeNode, and RowRepeatNode to optimize for the trivial case that those don't do anything
        // TODO: lots of nodes read out m_functionValues directly--was that a bug or intentional? They have now been changed to ValueSlice(), i.e. would pick it up
        virtual const Matrix<ElemType>& FunctionValues() const { return m_functionValues; }
        virtual Matrix<ElemType>& FunctionValues() { return m_functionValues; }

        const Matrix<ElemType>& GradientValues() const { return m_gradientValues; }
        Matrix<ElemType>& GradientValues() { return m_gradientValues; }

        // function to access any input and output, value and gradient, whole batch or single frame
        // Note: This returns an object, not a reference. That object is a column slice, i.e. a small object that just points into another object.
        // TODO: remove FrameRange::samplesInRecurrentStep from FrameRange, as it belongs into pMBLayout. Hence this function that binds both together.
        // Note: This is not used anywhere yet, only a sketch how we may further abstract timing.
        Matrix<ElemType> DataSlice(Matrix<ElemType> & data,
                                   const FrameRange & frameRange/*select frame or entire batch*/)
        {
            auto sequence = SIZE_MAX;   // (left-over, need to think this through)
            // if FrameRange refers to whole minibatch (map mode)
            // or if we don't even have a layout
            // then return the whole matrix
            if (!m_pMBLayout || frameRange.IsAllFrames())
            {
                if (sequence == SIZE_MAX)
                    return data.ColumnSlice(0, data.GetNumCols());
                else
                    LogicError("DataSlice: sequence index only supported when accessing individual frame"); // (not needed; doable but more involved, requiring a reshape)
            }
            // FrameRange refers to a time slice -> return that
            else
            {
                size_t numParallelSequences = m_pMBLayout->GetNumParallelSequences();
                if (numParallelSequences != frameRange.samplesInRecurrentStep)
                    LogicError("DataSlice: inconsistent samplesInRecurrentStep");   // TODO: this will go away when we remove this memebr from FrameRange
                size_t startColumn = frameRange.t() * numParallelSequences;
                if (sequence == SIZE_MAX)
                    return data.ColumnSlice(startColumn, numParallelSequences);
                else
                    return data.ColumnSlice(startColumn + sequence, 1);
            }
        }
        enum ValueOrGradient { VALUE, GRADIENT };
        Matrix<ElemType> DataSlice(ValueOrGradient valueOrGradient/*as it says*/,
            const FrameRange & frameRange/*select frame or entire batch*/)
        {
            Matrix<ElemType> & data = (valueOrGradient == VALUE) ? FunctionValues() : GradientValues();
            return DataSlice(data, frameRange);
        }
        Matrix<ElemType> ValueSlice(const FrameRange & frameRange/*select frame or entire batch*/)
        {
            return DataSlice(FunctionValues(), frameRange);
        }
        Matrix<ElemType> GradientSlice(const FrameRange & frameRange/*select frame or entire batch*/)
        {
            return DataSlice(GradientValues(), frameRange);
        }

        // this is the entry point from Network; while it will call virtual ComputeInputPartial() into the actual node implementation
        /*implement*/void MaskMissingGradientColumnsToZero()
>>>>>>> 5ec80fb0
        {
            // batch is done only for feed-forward nodes
            if (HasLoop()) 
                return;

<<<<<<< HEAD
            for (size_t i=0; i<m_children.size(); i++)
            {
                if (!UseCustomizedMultiSeqHandling())
                    MaskToZeroWhenLabelAndFeatureMissing(GradientValues());
=======
            //if (IsNodeReqMultiSeqHandling())
                MaskMissingColumnsToZero(m_gradientValues);
        }
>>>>>>> 5ec80fb0

        // this is the entry point from Network; while it will call virtual ComputeInputPartial() into the actual node implementation
        /*implement*/void ComputeGradientForChildren() override
        {
            if (HasLoop())
                return;

            for (size_t i = 0; i<m_children.size(); i++)
            {
                ComputationNodePtr child = Inputs(i);
                if (child->NeedGradient())// && NeedGradient())
                {
#ifdef DISPLAY_DEBUG
                    fprintf (stderr, "    [%lu]: %s(%s)\n", i, 
                        (msra::strfun::utf8 (child->OperationName())).c_str(),
                        (msra::strfun::utf8 (child->NodeName())).c_str());
#endif              
#if DUMPOUTPUT
                    fprintf(stderr,"Backprop%d_%ls\n",i,NodeName().c_str());
#endif
                    ComputeInputPartial(i); //this computes partial wrt to the child and sums the gradient value in the child
                }
#ifdef DISPLAY_DEBUG
                else fprintf (stderr, "    [%lu]: %s(%s) (no gradient needed so don't compute for)\n", i, 
                        (msra::strfun::utf8 (child->OperationName())).c_str(),
                        (msra::strfun::utf8 (child->NodeName())).c_str());
#endif              
            }
        }
        
        // TODO: use a FrameRange here as well, then unify with above
        /*implement*/void MaskMissingGradientColumnsToZero(const size_t timeIdxInSeq)
        {
            //if (IsNodeReqMultiSeqHandling())
                MaskMissingColumnsToZero(m_gradientValues, timeIdxInSeq);
        }

<<<<<<< HEAD
        virtual void ComputeGradientForChildren(const size_t timeIdxInSeq)
=======
        // TODO: use a FrameRange here as well, then unify with above
        /*implement*/void ComputeGradientForChildren(const size_t timeIdxInSeq) override
>>>>>>> 5ec80fb0
        {
            for (size_t i = 0; i<m_children.size(); i++)
            {
<<<<<<< HEAD
                if (!UseCustomizedMultiSeqHandling())
                    MaskToZeroWhenLabelAndFeatureMissing(GradientValues(), timeIdxInSeq);

=======
>>>>>>> 5ec80fb0
                ComputationNodePtr child = Inputs(i);
                if (child->NeedGradient())
                {
#ifdef DISPLAY_DEBUG
                    fprintf (stderr, "    [%lu]: %s(%s)\n", i, 
                        (msra::strfun::utf8 (child->OperationName())).c_str(),
                        (msra::strfun::utf8 (child->NodeName())).c_str());
#endif              
                    ComputeInputPartial(i, FrameRange(timeIdxInSeq, GetNumParallelSequences())); //this computes partial wrt to the child and sums the gradient value in the child
                }
#ifdef DISPLAY_DEBUG
                else fprintf (stderr, "    [%lu]: %s(%s) (no gradient needed so don't compute for)\n", i, 
                        (msra::strfun::utf8 (child->OperationName())).c_str(),
                        (msra::strfun::utf8 (child->NodeName())).c_str());
#endif              
            }
        }

        /*implement*/void ClearGradientForChildren(const int /*iActMiniBatchSize*/)
        {
            for (size_t i=0; i<m_children.size(); i++)
            {
                ComputationNodePtr child = Inputs(i);
                child->ClearGradient(true);
            }
        }

        virtual void ClearGradient(const bool clearExistingGradientValue)
        {
            if (NeedGradient())
            {
                ClearChildGradientComputationFlag();

                if (clearExistingGradientValue)
                {
                    GradientValues().Resize(FunctionValues().GetNumRows(), FunctionValues().GetNumCols());
                    if (GradientValues().GetMatrixType() == DENSE)
                    {
<<<<<<< HEAD
                        GradientValues().SetValue(0);
=======
                        child->GradientValues().Resize(child->GetNumRows(), child->GetNumCols());
                        child->GradientValues().SetValue(0); 
>>>>>>> 5ec80fb0
                    }
                    else
                    {
                        GradientValues().Reset();
                    }
                }
            }
        }

        // NOTE: we should reimplement this to be thread-safe and use a larger than requested initialized memory block
        // we can then just wrap that memory block in a matrix of the correct dimensions since it will be const no one can change it
        // should only need one memory block per device
        static const Matrix<ElemType>& ConstOnes(const size_t rows, const size_t cols, const DEVICEID_TYPE deviceId)
        {
            if (s_constOnes.find(rows) == s_constOnes.end() ||
                s_constOnes[rows].find(cols) == s_constOnes[rows].end()) //not found
            {
                Matrix<ElemType>* matrix = new Matrix<ElemType>(rows, cols, (DEVICEID_TYPE)deviceId);
                matrix->SetValue(ElemType(1.000));
                s_constOnes[rows][cols] = matrix;
            }

            Matrix<ElemType>* m = s_constOnes[rows][cols];
            m->TransferFromDeviceToDevice(m->GetDeviceId(), deviceId);

            return *m;
        }

    protected:

        //m_childrenGradientComputed is a flag to indicate which child has been computed. 
        //this is needed because the same child can be the child of node multiple times, e.g, Y=X*X
        void ClearChildGradientComputationFlag()
        {
            m_childrenGradientComputed.resize(ChildrenSize());

            for (int i = 0; i < ChildrenSize(); i++)
                m_childrenGradientComputed[i] = false;
        }

        //decide which child to compute based on the child pointer passed in and the flag which a child has been computed
        int GetChildIdForGradientComputation(ComputationNodeBasePtr n, const bool inLoop)
        {
            for (int i = 0; i < ChildrenSize(); i++)
            {
                if (m_children[i] == n && (inLoop || !m_childrenGradientComputed[i]))
                {
                    m_childrenGradientComputed[i] = true;
                    return i;
                }
            }

            LogicError("GetChildIdForGradientComputation: cannot find a matched child node that has not been computed yet.\n");
            return -1; //should not go here
        }

        void RequestMatrixFromPool(shared_ptr<Matrix<ElemType>>& matrixPtr, MatrixPool& matrixPool)
        {
            if (matrixPtr == nullptr)
            {
                matrixPtr = matrixPool.Request<ElemType>(m_deviceId);
            }
        }

        void ReleaseMatrixToPool(shared_ptr<Matrix<ElemType>>& matrixPtr, MatrixPool& matrixPool)
        {
            assert(matrixPtr != nullptr);
            matrixPool.Release<ElemType>(matrixPtr);
        }

        void CreateMatrixIfNull(shared_ptr<Matrix<ElemType>>& matrixPtr)
        {
            if (matrixPtr == nullptr)
            {
                matrixPtr = make_shared<Matrix<ElemType>>(m_deviceId);
            }
        }

        //to be called by derived classed if that class needs to print node values
        void PrintNodeValuesToFile(const bool printValues, File& fstream) const
        {
            if (printValues)
            {
                fstream << wstring(L"\n");
                const Matrix<ElemType>&  m = FunctionValues();
                for (size_t i=0; i < m.GetNumRows(); i++)
                {
                    for (size_t j=0; j < m.GetNumCols(); j++)
                    {
                        fstream << m(i,j);
                    }
                    fstream << wstring(L"\n");
                }
                fstream << wstring(L"####################################################################");
            }
        }

    public:
        /*implement*/void CopyTo(const ComputationNodeBasePtr& node, const std::wstring& newName, const CopyNodeFlags flags) const
        {
            CopyTo(UpCast(node), newName, flags);
        }
        virtual void CopyTo(const ComputationNodePtr node, const std::wstring& newName, const CopyNodeFlags flags) const
        {
            ComputationNodeBase::CopyTo(node, newName, flags);
            if (flags & CopyNodeFlags::copyNodeValue)
            {
<<<<<<< HEAD
                node->m_deviceId = m_deviceId;
                node->m_needGradient = m_needGradient;
                node->m_nodeName = newName;
                node->m_evalTimeStamp = m_evalTimeStamp;

                //node->m_hasloop = m_hasloop;
                node->SetLoop(HasLoop());

                node->m_inputWidth = m_inputWidth;
                node->m_inputHeight = m_inputHeight;
                node->m_inputChannels = m_inputChannels;

                node->m_outputWidth = m_outputWidth;
                node->m_outputHeight = m_outputHeight;
                node->m_outputChannels = m_outputChannels;

                *node->m_functionValues = *m_functionValues; 
                *node->m_gradientValues = *m_gradientValues;

                node->m_reqMultiSeqHandling = m_reqMultiSeqHandling;
=======
                node->m_functionValues = m_functionValues; 
                node->m_gradientValues = m_gradientValues;
>>>>>>> 5ec80fb0
            }
        }

        // duplicate a node
        ComputationNodeBasePtr Duplicate(const std::wstring& newName, const CopyNodeFlags flags)
        {
            const std::wstring& name = (newName == L"") ? NodeName() : newName;
<<<<<<< HEAD
            ComputationNodeBasePtr node(NewThis(m_deviceId, name));    // NewThis() is a virtual function that creates a new node of the actual type of 'this'
            node->CopyTo(shared_from_this(), newName, flags);       // note: shared_from_this() is the base class, but CopyTo() up-casts it as needed
            return node;
=======
            ComputationNodeBasePtr node(NewThis(m_deviceId, name)); // NewThis() is a virtual function that creates a new node of the actual type of 'this'
            node->CopyTo(shared_from_this(), newName, flags);       // note: shared_from_this() is the base class, but CopyTo() up-casts it as needed
            return node;
>>>>>>> 5ec80fb0
        }

        // these are used to export hidden state activations
        virtual bool GetHistory(Matrix<ElemType>&, bool) { return false; }
        virtual void SetHistory(const Matrix<ElemType>&) { }

        /// these two are used to pass gradients from future minibatch
        virtual void GetErrorsToPreviousMinibatch(Matrix<ElemType>&) {}
        virtual void SetErrorsFromFutureMinibatch(Matrix<ElemType>&) {}

    protected:

        shared_ptr<Matrix<ElemType>> m_functionValues, m_gradientValues;

        static std::map<size_t, std::map<size_t, Matrix<ElemType>*>> s_constOnes;
    };

    // convenience wrapper for ComputationNode::New()
    template<class C, class... _Types> inline shared_ptr<C> New(DEVICEID_TYPE deviceId, const wstring & name, _Types&&... _Args)
    {
        return ComputationNode<typename C::OurElemType>::template New<C>(deviceId, name, forward<_Types>(_Args)...);
    }

    // =======================================================================
    // ComputationNodeNonLooping -- abstract base class for computation nodes that do not implement eval/partial for individual frames
    // Such as CRFNode, LSTMNode, ParallelNode, SequenceDecoderNode, TimeReverseNode (BatchModeNode), and TransposeNode.
    // =======================================================================
<<<<<<< HEAD

    // This will provide default implementations for those two functions that will fail at runtime with a meaningful error.
    template<class ElemType>
    class ComputationNodeNonLooping : public ComputationNode<ElemType>
    {
    public:
        virtual ComputationNode<ElemType> * NewThis(DEVICEID_TYPE deviceId, const wstring & name) = 0;
=======

    // This will provide default implementations for those two functions that will fail at runtime with a meaningful error.
    // TODO: Most of these are reduce nodes that output a single number, no MBLayout. Maybe abstract those out further
    template<class ElemType>
    class ComputationNodeNonLooping : public ComputationNode<ElemType>
    {
        typedef ComputationNode<ElemType> Base;
    public:
        //virtual ComputationNodeBase * NewThis(DEVICEID_TYPE deviceId, const wstring & name) = 0;
>>>>>>> 5ec80fb0
        ComputationNodeNonLooping(DEVICEID_TYPE deviceId, const wstring & name) :
            Base(deviceId, name)
        { }

        // TODO: check range here? Or just make a helper function with the test? Or use DataSlice()??
        virtual void ComputeInputPartial(const size_t /*inputIndex*/, const FrameRange &)
        {
            LogicError("%s node should never be in a loop.", typeid(*this).name());
        }
        // non-looping node types instead implement this function...
        virtual void EvaluateThisNodeNonLooping() = 0;
        // ...which we call from our overload, but not before we checked that indeed the entire batch is passed
        virtual void EvaluateThisNode(const FrameRange & frameRange)
        {
<<<<<<< HEAD
            LogicError("%s node should never be in a loop.", typeid(*this).name());
        }
        // classes that derive from this must implement the non-range version
        virtual void ComputeInputPartial(const size_t inputIndex) = 0;
        virtual void EvaluateThisNode() = 0;
    };
=======
            if (frameRange.IsAllFrames())
                EvaluateThisNodeNonLooping();
            else
                LogicError("%s node should never be in a loop.", typeid(*this).name());
        }
        // classes that derive from this must implement the non-range version
        virtual void ComputeInputPartial(const size_t inputIndex) = 0;
    };
>>>>>>> 5ec80fb0

    // helper macro to ease access to base members in presence of C++ two-phase name lookup
    // Add 'typedef ComputationNode<ElemType> Base; UsingComputationNodeMembersBoilerplate;' at the start of each derived class
    // (some derived classes define a similar macro; there please modify the typedef for Base accordingly.)
    // This macro imports, one by one, every member of ComputationNode into the name space of the derived class.
    // Without this, one would have to use the name prefix, or alternatively this->, in front of all base member,
    // because the standard does not allow the compiler to do that for you (as MSVC still kindly does).
    // If you add new members to ComputationNode, please also add them here.
    // This macro expects 'Base' to be the name of the base class. Please also use 'Base' outside this macro to make it less likely to accidentally call the wrong base class members.
    // BUGBUG: some should be protected, not public
    // Note: Whoever invented that insanity called two-phase name lookup shall rot in hell, for the crime of causing infinite pain. [fseide]
#define UsingComputationNodeMembers /*-WithoutOperationName needed to support inconsistent pattern of InputValue */    \
protected: \
    typedef shared_ptr<ComputationNode<ElemType>> ComputationNodePtr;  /*TODO: can we just use 'using?' */ \
    using Base::m_loopId; using Base::m_samplesInRecurrentStep; \
    using Base::m_visitedOrder; using Base::m_index; using Base::m_lowLink; using Base::m_visited; using Base::m_inStack; using Base::m_indexInLoop; \
    using Base::Resize; using Base::GetNumRows; using Base::GetNumCols; \
    using Base::m_pMBLayout; using Base::GetNumTimeSteps; using Base::GetNumParallelSequences; \
    using Base::DataSlice; using Base::ValueSlice; using Base::GradientSlice; \
    using Base::m_children; using Base::m_deviceId; using Base::m_evalTimeStamp; using Base::m_functionValues; using Base::m_gradientValues; \
    using Base::m_inputChannels; using Base::m_inputHeight; using Base::m_inputWidth; using Base::m_needGradient; using Base::m_nodeName; \
    using Base::m_outputChannels; using Base::m_outputHeight; using Base::m_outputWidth; using Base::s_constOnes; using Base::s_timeStampCounter; \
    using Base::shared_from_this; \
public: \
    using Base::AttachInputs; using Base::ChildrenNeedGradient; using Base::ChildrenSize; using Base::ClearGradientForChildren; using Base::VerifySize; \
    /*using Base::ComputeGradientForChildren; using Base::ComputeInputPartial;*/ using Base::ConstOnes; \
    using Base::InferImageDimsFromInput; using Base::InferImageDimsFromInputs; using Base::InferMBLayoutFromInputsForStandardCase; \
    using Base::CopyTo; using Base::CreateUniqNodeName; using Base::DetachInputs; \
    using Base::DumpNodeInfo; using Base::EnumerateNodes; \
    using Base::HasMBLayout; using Base::GetMBLayout; \
    using Base::EvaluateThisNode; using Base::FindChildInASet; using Base::FunctionValues; \
    using Base::GradientValues; using Base::HasLoop; using Base::InitRecurrentNode; using Base::Inputs; \
    using Base::IsChildAnImage; using Base::IsEqualTo; using Base::IsFuncValueOlderThanInputs; using Base::IsLeaf; using Base::IsSmaller; \
    using Base::LoadFromFile; using Base::MoveMatricesToDevice; using Base::NeedGradient; using Base::NodeName; \
    using Base::PrintNodeValuesToFile; using Base::PrintSelfBeforeValidation; \
    using Base::RequiresPreCompute; using Base::ReshuffleNodes; using Base::ReshuffleNodesForEvalWithRecurrentLoops; \
    using Base::SaveToFile; using Base::SetFunctionAndGradientMBSize; using Base::SetInput; \
    using Base::Validate; using Base::ValidateUnaryMap; using Base::ValidateBinaryZip; using Base::ValidateUnaryReduce; using Base::ValidateBinaryReduce; using Base::ValidateInferBinaryChildren

#define UsingComputationNodeMembersBoilerplate \
protected:    /* some boilerplate goes here */ \
    virtual const std::wstring OperationName() const override { return TypeName(); } \
    virtual ComputationNodeBase * NewThis(DEVICEID_TYPE deviceId, const wstring & name) override { return new typename std::remove_reference<decltype(*this)>::type(deviceId, name); } \
    UsingComputationNodeMembers

#pragma endregion base computation class

}}}<|MERGE_RESOLUTION|>--- conflicted
+++ resolved
@@ -60,14 +60,6 @@
     // TODO: decide the name. This does contain actual members such as the node name, so it's not really a pure interface.
     // =======================================================================
 
-<<<<<<< HEAD
-    class ComputationNodeBase : public BS::ComputationNodeObject, public BS::WithTag, public BS::HasName, public BS::HasToString, public std::enable_shared_from_this<ComputationNodeBase>
-    {
-    public:
-        typedef shared_ptr<ComputationNodeBase> ComputationNodeBasePtr;
-
-        ComputationNodeBase(DEVICEID_TYPE deviceId, const wstring & name) :
-=======
     class ComputationNodeBase :
         public ScriptableObjects::ComputationNodeObject,
         public ScriptableObjects::WithTag, public ScriptableObjects::HasName, public ScriptableObjects::HasToString,
@@ -78,7 +70,6 @@
         typedef shared_ptr<ComputationNodeBase> ComputationNodeBasePtr;
 
         ComputationNodeBase(DEVICEID_TYPE deviceId, const wstring & name) :
->>>>>>> 5ec80fb0
             m_deviceId(deviceId),
             m_needGradient(false),
             m_loopId(-1),
@@ -96,10 +87,7 @@
         virtual ~ComputationNodeBase(){}
         virtual ComputationNodeBase * NewThis(DEVICEID_TYPE deviceId, const wstring & name) = 0;
 
-<<<<<<< HEAD
-        virtual void CopyTo(const ComputationNodeBasePtr& node, const std::wstring& newName, const CopyNodeFlags flags) const = 0;
-=======
-        virtual void CopyTo(const ComputationNodeBasePtr node, const std::wstring& newName, const CopyNodeFlags flags) const
+        virtual void CopyTo(const ComputationNodeBasePtr& node, const std::wstring& newName, const CopyNodeFlags flags) const
         {
             if (OperationName() != node->OperationName())
                 RuntimeError("Cannot copy from one node type to another node type");
@@ -128,7 +116,6 @@
                 //node->m_maskMissingColumnsToZero = m_maskMissingColumnsToZero;
             }
         }
->>>>>>> 5ec80fb0
         virtual ComputationNodeBasePtr Duplicate(const std::wstring& newName, const CopyNodeFlags flags) = 0;
 
         // TODO: OperationName calls static TypeName which does not match the actual type names in that the 'Node' is missing.
@@ -228,24 +215,14 @@
 
         virtual bool UnitTest() { return true; }
 
-<<<<<<< HEAD
-        virtual void AttachInputs(const std::vector<ComputationNodeBasePtr>& inputs, size_t numExpected = SIZE_MAX) = 0;
-        virtual void AttachInputs(const ComputationNodeBasePtr& /*singleInput*/) = 0;
-        virtual void AttachInputs(const ComputationNodeBasePtr& /*leftInput*/, const ComputationNodeBasePtr& /*rightInput*/) = 0;
-        virtual void AttachInputs(const ComputationNodeBasePtr& /*leftInput*/, const ComputationNodeBasePtr& /*middleInput*/, const ComputationNodeBasePtr& /*rightInput*/) = 0;
-        virtual void AttachInputs(const ComputationNodeBasePtr& /*firstInput*/, const ComputationNodeBasePtr& /*secondInput*/, const ComputationNodeBasePtr& /*thirdInput*/, const ComputationNodeBasePtr& /*fourthInput*/) = 0;
-        virtual void AttachInputs(const ComputationNodeBasePtr& /*firstInput*/, const ComputationNodeBasePtr& /*secondInput*/, const ComputationNodeBasePtr& /*thirdInput*/, const ComputationNodeBasePtr& /*fourthInput*/, const ComputationNodeBasePtr& /*fifthInput*/) = 0;
-        virtual void AttachInputs(const ComputationNodeBasePtr& /*firstInput*/, const ComputationNodeBasePtr& /*secondInput*/, const ComputationNodeBasePtr& /*thirdInput*/, const ComputationNodeBasePtr& /*fourthInput*/, const ComputationNodeBasePtr& /*fifthInput*/, const ComputationNodeBasePtr& /* sixthInput */) = 0;
-=======
         virtual void AttachInputs(const std::vector<ComputationNodeBasePtr>& inputs) = 0;
         // convenience versions that take individual arguments
         void AttachInputs(const ComputationNodeBasePtr singleInput) { AttachInputs(std::vector<ComputationNodeBasePtr> { singleInput } ); }
-        void AttachInputs(const ComputationNodeBasePtr leftInput, const ComputationNodeBasePtr rightInput) { AttachInputs(std::vector<ComputationNodeBasePtr> { leftInput, rightInput } ); }
-        void AttachInputs(const ComputationNodeBasePtr leftInput, const ComputationNodeBasePtr middleInput, const ComputationNodeBasePtr rightInput) { AttachInputs(std::vector<ComputationNodeBasePtr> { leftInput, middleInput, rightInput } ); }
-        void AttachInputs(const ComputationNodeBasePtr firstInput, const ComputationNodeBasePtr secondInput, const ComputationNodeBasePtr thirdInput, const ComputationNodeBasePtr fourthInput) { AttachInputs(std::vector<ComputationNodeBasePtr> { firstInput, secondInput, thirdInput, fourthInput } ); }
-        void AttachInputs(const ComputationNodeBasePtr firstInput, const ComputationNodeBasePtr secondInput, const ComputationNodeBasePtr thirdInput, const ComputationNodeBasePtr fourthInput, const ComputationNodeBasePtr fifthInput) { AttachInputs(std::vector<ComputationNodeBasePtr> { firstInput, secondInput, thirdInput, fourthInput, fifthInput } ); }
-        void AttachInputs(const ComputationNodeBasePtr firstInput, const ComputationNodeBasePtr secondInput, const ComputationNodeBasePtr thirdInput, const ComputationNodeBasePtr fourthInput, const ComputationNodeBasePtr fifthInput, const ComputationNodeBasePtr sixthInput) { AttachInputs(std::vector<ComputationNodeBasePtr> { firstInput, secondInput, thirdInput, fourthInput, fifthInput, sixthInput } ); }
->>>>>>> 5ec80fb0
+        void AttachInputs(const ComputationNodeBasePtr leftInput, const ComputationNodeBasePtr& rightInput) { AttachInputs(std::vector<ComputationNodeBasePtr> { leftInput, rightInput } ); }
+        void AttachInputs(const ComputationNodeBasePtr leftInput, const ComputationNodeBasePtr& middleInput, const ComputationNodeBasePtr& rightInput) { AttachInputs(std::vector<ComputationNodeBasePtr> { leftInput, middleInput, rightInput } ); }
+        void AttachInputs(const ComputationNodeBasePtr firstInput, const ComputationNodeBasePtr& secondInput, const ComputationNodeBasePtr &thirdInput, const ComputationNodeBasePtr& fourthInput) { AttachInputs(std::vector<ComputationNodeBasePtr> { firstInput, secondInput, thirdInput, fourthInput } ); }
+        void AttachInputs(const ComputationNodeBasePtr firstInput, const ComputationNodeBasePtr& secondInput, const ComputationNodeBasePtr &thirdInput, const ComputationNodeBasePtr& fourthInput, const ComputationNodeBasePtr& fifthInput) { AttachInputs(std::vector<ComputationNodeBasePtr> { firstInput, secondInput, thirdInput, fourthInput, fifthInput } ); }
+        void AttachInputs(const ComputationNodeBasePtr firstInput, const ComputationNodeBasePtr& secondInput, const ComputationNodeBasePtr &thirdInput, const ComputationNodeBasePtr& fourthInput, const ComputationNodeBasePtr& fifthInput, const ComputationNodeBasePtr& sixthInput) { AttachInputs(std::vector<ComputationNodeBasePtr> { firstInput, secondInput, thirdInput, fourthInput, fifthInput, sixthInput } ); }
 
         virtual void DetachInputs() { m_children.clear(); }
 
@@ -328,17 +305,11 @@
                 LogicError("VerifyNumParallelSequences: value inconsistent with MB layout");
         }
 
-<<<<<<< HEAD
-        // TODO: these two will disappear once the information is correctly held in a FrameRange record
-        // This is called at 3 places; two are directly before ComputeGradientForChildren().
-        void SetNbrSlicesInEachRecurrentIteration(size_t bsz)
-=======
     protected:
     public: // the following should be protected, but nodes inquire about their children, requiring public access
         // This is used at 284 places inside nodes, most of the time as
         // ...Slice(frameRange/*TODO: delete this:*/.Check(frameRange.t() * GetNumParallelSequences(), GetNumParallelSequences()), m_pMBLayout)
         size_t GetNumParallelSequences() const
->>>>>>> 5ec80fb0
         {
             return m_pMBLayout->GetNumParallelSequences();
         }
@@ -761,20 +732,6 @@
             return name;
         }
 
-<<<<<<< HEAD
-        std::list<ComputationNodeBasePtr> EnumerateNodesForGradient()
-        {
-            std::list<ComputationNodeBasePtr>  nodes = this->EnumerateNodes(true);  //get forward computation order first
-
-            nodes.sort(IsSmaller);
-            nodes.reverse();
-
-            return nodes;
-        }
-
-=======
-        // TODO: These 4 functions will be completed after refactoring.
->>>>>>> 5ec80fb0
         //request matrices needed to do node function value evaluation
         virtual void RequestMatricesBeforeEval(MatrixPool& matrixPool) = 0;
 
@@ -819,10 +776,6 @@
     private:
         // for loop nodes
         bool m_hasloop;
-<<<<<<< HEAD
-    };
-    typedef ComputationNodeBase::ComputationNodeBasePtr ComputationNodeBasePtr;
-=======
 
         //bool m_maskMissingColumnsToZero;  // indicates whether user requested that the results of operation should be masked to handle the cases that the utterances have different lengths when grouped together as a minibatch.
         // The obvious cases--recurrence, training criterion, and parameter gradients--are already handled automatically.
@@ -830,7 +783,6 @@
         // Once we handle inconsistent layouts, this will go away.
     };
     typedef ComputationNodeBase::ComputationNodeBasePtr ComputationNodeBasePtr;
->>>>>>> 5ec80fb0
 
     // =======================================================================
     // ComputationNode -- abstract base class for computation nodes parameterized by float vs. double
@@ -841,11 +793,7 @@
     template<size_t m_numInputs> struct NumInputs : public INumInputs { size_t GetExpectedNumInputs() const override { return m_numInputs; } };  // e.g. derive from NumInputs<2>
 
     template<class ElemType>
-<<<<<<< HEAD
-    class ComputationNode : public ComputationNodeBase //Abstract Class that cannot be instantiated
-=======
     class ComputationNode : public ComputationNodeBase // abstract class that cannot be instantiated
->>>>>>> 5ec80fb0
     {
     protected:
         //std containers such as list and map does not support class reference so we need to use pointer
@@ -908,81 +856,6 @@
             return p->shared_from_this();
         }
 
-<<<<<<< HEAD
-        // these take ComputationNodePtr, not ComputationNodeBasePtr, as these are being overloaded by nodes
-        virtual void AttachInputs(const ComputationNodePtr /*singleInput*/)
-        {
-            LogicError("This operation does not support single input.");
-        }
-
-        virtual void AttachInputs(const ComputationNodePtr /*leftInput*/, const ComputationNodePtr /*rightInput*/)
-        {
-            LogicError("This operation does not support two inputs.");
-        }
-
-        virtual void AttachInputs(const ComputationNodePtr /*leftInput*/, const ComputationNodePtr /*middleInput*/, const ComputationNodePtr /*rightInput*/)
-        {
-            LogicError("This operation does not support three inputs.");
-        }
-
-        virtual void AttachInputs(const ComputationNodePtr /*firstInput*/, const ComputationNodePtr /*secondInput*/, const ComputationNodePtr /*thirdInput*/, const ComputationNodePtr /*fourthInput*/)
-        {
-            LogicError("This operation does not support four inputs.");
-        }
-
-        virtual void AttachInputs(const ComputationNodePtr /*firstInput*/, const ComputationNodePtr /*secondInput*/, const ComputationNodePtr /*thirdInput*/,
-            const ComputationNodePtr /*fourthInput*/, const ComputationNodePtr /*fifthInput*/)
-        {
-            LogicError("This operation does not support five inputs.");
-        }
-
-        virtual void AttachInputs(const ComputationNodePtr /*firstInput*/, const ComputationNodePtr /*secondInput*/, const ComputationNodePtr /*thirdInput*/,
-            const ComputationNodePtr /*fourthInput*/, const ComputationNodePtr /*fifthInput*/, const ComputationNodePtr /* sixthInput */)
-        {
-            LogicError("This operation does not support six inputs.");
-        }
-
-        //request matrices needed to do node function value evaluation
-        virtual void RequestMatricesBeforeEval(MatrixPool& matrixPool)
-        {
-            RequestMatrixFromPool(m_functionValues, matrixPool);
-        }
-
-        //release temp matrices that are only used by forward computation
-        //don't release matrices that need to be used in the gradient computation
-        virtual void ReleaseMatricesAfterEval(MatrixPool& /*matrixPool*/)
-        {
-        }
-
-        //request matrices that are needed for gradient computation
-        virtual void RequestMatricesBeforeGradientComp(MatrixPool& matrixPool)
-        {
-            RequestMatrixFromPool(m_gradientValues, matrixPool);
-        }
-
-        //release gradient and temp matrices that no longer needed after all the children's gradients are computed.
-        virtual void ReleaseMatricesAfterGradientComp(MatrixPool& matrixPool)
-        {
-            if (!IsLeaf() && !RequiresPreCompute())
-            {
-                if (m_gradientValues->GetMatrixType() != SPARSE)  //since we don't have a sparse pool yet
-                    ReleaseMatrixToPool(m_gradientValues, matrixPool);
-
-                //ReleaseMatrixToPool(m_functionValues, matrixPool);
-            }
-        }
-
-        virtual void AttachInputs(const ComputationNodeBasePtr& singleInput) { AttachInputs(UpCast(singleInput)); }
-        virtual void AttachInputs(const ComputationNodeBasePtr& leftInput, const ComputationNodeBasePtr& rightInput) { AttachInputs(UpCast(leftInput), UpCast(rightInput)); }
-        virtual void AttachInputs(const ComputationNodeBasePtr& leftInput, const ComputationNodeBasePtr& middleInput, const ComputationNodeBasePtr& rightInput) { AttachInputs(UpCast(leftInput), UpCast(middleInput), UpCast(rightInput)); }
-        virtual void AttachInputs(const ComputationNodeBasePtr& firstInput, const ComputationNodeBasePtr& secondInput, const ComputationNodeBasePtr& thirdInput, const ComputationNodeBasePtr& fourthInput) { AttachInputs(UpCast(firstInput), UpCast(secondInput), UpCast(thirdInput), UpCast(fourthInput)); }
-        virtual void AttachInputs(const ComputationNodeBasePtr& firstInput, const ComputationNodeBasePtr& secondInput, const ComputationNodeBasePtr& thirdInput, const ComputationNodeBasePtr& fourthInput, const ComputationNodeBasePtr& fifthInput) { AttachInputs(UpCast(firstInput), UpCast(secondInput), UpCast(thirdInput), UpCast(fourthInput), UpCast(fifthInput)); }
-        virtual void AttachInputs(const ComputationNodeBasePtr& firstInput, const ComputationNodeBasePtr& secondInput, const ComputationNodeBasePtr& thirdInput, const ComputationNodeBasePtr& fourthInput, const ComputationNodeBasePtr& fifthInput, const ComputationNodeBasePtr& sixthInput) { AttachInputs(UpCast(firstInput), UpCast(secondInput), UpCast(thirdInput), UpCast(fourthInput), UpCast(fifthInput), UpCast(sixthInput)); }
-        virtual void AttachInputs(const std::vector<ComputationNodeBasePtr>& inputs, size_t numExpected = SIZE_MAX)
-        {
-            if (numExpected != SIZE_MAX && numExpected != inputs.size())
-                RuntimeError(msra::strfun::strprintf("AttachInputs: unexpected number of arguments: %d, expected: %d", (int)inputs.size(), (int)numExpected));
-=======
         // AttachInputs() -- attach the inputs of a node
         // This verifies the number of inputs. For that, nodes with fixed number of inputs derive from NumInputs<N>.
         // This function discovers this through RTTI and performs a runtime check. Nodes should not have additional checks in their implementation (save the code).
@@ -993,22 +866,42 @@
             const auto * pNumInputs = dynamic_cast<INumInputs*>(this);    // if this class also derives from NumInputs<N> then N is the expected number of inputs
             if (pNumInputs && pNumInputs->GetExpectedNumInputs() != inputs.size())
                 RuntimeError("%ls operation '%ls' expects %d inputs (given: %d)", OperationName().c_str(), NodeName().c_str(), (int)pNumInputs->GetExpectedNumInputs(), (int)inputs.size());
->>>>>>> 5ec80fb0
             m_children.resize(inputs.size());
             for (size_t i = 0; i < m_children.size(); i++)
                 if (inputs[i])
                     m_children[i] = UpCast(inputs[i]);          // (UpCast() checks the type; the assignment then downcasts it again)
                 else
                     m_children[i] = nullptr;                    // during network creation, nullpts are possible
-        }
-
-<<<<<<< HEAD
-        //making them virtual so that nodes that only copy values from it's children (e.g., dropout) can be efficient in evaluation
-        virtual const Matrix<ElemType>& FunctionValues() const { return *m_functionValues; }
-        virtual Matrix<ElemType>& FunctionValues() { return *m_functionValues; }
-
-=======
->>>>>>> 5ec80fb0
+        //request matrices needed to do node function value evaluation
+        virtual void RequestMatricesBeforeEval(MatrixPool& matrixPool)
+        {
+            RequestMatrixFromPool(m_functionValues, matrixPool);
+        }
+
+        //release temp matrices that are only used by forward computation
+        //don't release matrices that need to be used in the gradient computation
+        virtual void ReleaseMatricesAfterEval(MatrixPool& /*matrixPool*/)
+        {
+        }
+
+        //request matrices that are needed for gradient computation
+        virtual void RequestMatricesBeforeGradientComp(MatrixPool& matrixPool)
+        {
+            RequestMatrixFromPool(m_gradientValues, matrixPool);
+        }
+
+        //release gradient and temp matrices that no longer needed after all the children's gradients are computed.
+        virtual void ReleaseMatricesAfterGradientComp(MatrixPool& matrixPool)
+        {
+            if (!IsLeaf() && !RequiresPreCompute())
+            {
+                if (m_gradientValues->GetMatrixType() != SPARSE)  //since we don't have a sparse pool yet
+                    ReleaseMatrixToPool(m_gradientValues, matrixPool);
+
+                //ReleaseMatrixToPool(m_functionValues, matrixPool);
+            }
+        }
+
         virtual void DumpNodeInfo(const bool /*printValues*/, File& fstream) const;
 
         // TODO: similar to DumpInfo; used by ExperimentalNetworkBuilder test implementation
@@ -1035,15 +928,6 @@
             return result;
         }
 
-<<<<<<< HEAD
-        virtual void SetFunctionAndGradientSize(const int numSamples)
-        {
-            size_t numRows = m_functionValues->GetNumRows();
-            if (numRows > 0 && numSamples > 0)
-            {
-                m_functionValues->Resize(numRows, numSamples);
-                m_gradientValues->Resize(numRows, numSamples);
-=======
         // BUGBUG: This should only change nodes that emit minibatches, but not e.g. parameters or criterion nodes
         //         Cannot be solved by overrides, since parameters may combine before being applied, and nodes won't know
         // virtual, but currently only overridden by GMMLogLikelihoodNode (which allocates some internal temp memory)
@@ -1056,9 +940,8 @@
                 numCols = m_pMBLayout->GetNumCols();
             if (m_functionValues.GetNumRows() > 0 && numCols > 0)  // TODO: why skip this for 0 samples?
             {
-                m_functionValues.ResizeColumns(numCols); 
-                m_gradientValues.ResizeColumns(numCols); 
->>>>>>> 5ec80fb0
+                m_functionValues->ResizeColumns(numCols); 
+                m_gradientValues->ResizeColumns(numCols); 
             }
             return numCols;
         }
@@ -1068,15 +951,10 @@
             EvaluateThisNode(FrameRange());     // this is a call to the virtual function that implements the actual operation
         }
 
-<<<<<<< HEAD
-            if (!UseCustomizedMultiSeqHandling())
-                MaskToZeroWhenLabelAndFeatureMissing(FunctionValues());
-=======
         /*implement*/void MaskMissingValuesColumnsToZero()
         {
             //if (IsNodeReqMultiSeqHandling())       // this means the node does it by itself; if not, we do it for the node
                 MaskMissingColumnsToZero(m_functionValues);
->>>>>>> 5ec80fb0
         }
 
         // TODO: use a FrameRange arg, then unify with above
@@ -1087,15 +965,10 @@
             EvaluateThisNode(FrameRange(timeIdxInSeq, GetNumParallelSequences()));
         }
 
-<<<<<<< HEAD
-            if (!UseCustomizedMultiSeqHandling())
-                MaskToZeroWhenLabelAndFeatureMissing(FunctionValues(), timeIdxInSeq);
-=======
         /*implement*/void MaskMissingValuesColumnsToZero(const size_t timeIdxInSeq) // TODO: change to FrameRange as well
         {
             //if (IsNodeReqMultiSeqHandling())
                 MaskMissingColumnsToZero(m_functionValues, timeIdxInSeq);
->>>>>>> 5ec80fb0
         }
 
 #if 0   // (this function cannot be used currently since sentenceBegin is not a Matrix<ElemType> anymore; only affects LSTMNode which is no longer used)
@@ -1129,16 +1002,6 @@
         /**
         reset to error signals to 0 for any elements without labels
         */
-<<<<<<< HEAD
-        bool MaskToZeroWhenLabelAndFeatureMissing(Matrix<ElemType>& matrixToBeMasked, const size_t timeIdxInSeq = (size_t)-1)
-        {
-            bool processedExistsNoLabelorFeatureMissing = false; /// set to true if either nolabel or feature missing is processed 
-
-            if (m_sentenceSeg != nullptr &&
-                m_minibatchPackingFlag != nullptr &&
-                !m_sentenceSeg->IsEmpty() &&
-                !m_minibatchPackingFlag->size() == 0)
-=======
         // This sets MB columns to 0 that have the NoLabel or NoFeature flag set.
         // This happens as a result of packing multiple sequences for parallel processing--there will be some gaps, which are flagged by these flags.
         // Nodes that operate in 'map' style (input(j) -> output(j) independently) can ignore this; it will be garbage-in-garbage-out.
@@ -1152,7 +1015,6 @@
             bool foundLabelOrFeatureMissing = false; /// set to true if either nolabel or feature missing is processed
 
             if (m_pMBLayout && !m_pMBLayout->IsAllNone())
->>>>>>> 5ec80fb0
             {
                 size_t nT = m_pMBLayout->GetNumTimeSteps();
                 size_t nS = m_pMBLayout->GetNumParallelSequences();
@@ -1170,18 +1032,10 @@
                 {
                     if (m_pMBLayout->Is(t, MinibatchPackingFlags::NoLabel | MinibatchPackingFlags::NoFeature))
                     {
-<<<<<<< HEAD
-                        const auto & colSeg = m_sentenceSeg->ColumnSlice(j, 1);
-                        for (int i = 0; i < nS; i++)
-                        if ((int)colSeg(i, 0) & NO_LABEL)
-                            matrixToBeMasked.ColumnSlice(utt_t + i, 1).SetValue(0);
-                        processedExistsNoLabelorFeatureMissing = true;
-=======
                         for (size_t id = startS; id < endS; id++)
                             if (m_pMBLayout->Is(id, t, MinibatchPackingFlags::NoLabel | MinibatchPackingFlags::NoFeature))
                                 matrixToBeMasked.ColumnSlice(t * nS  +  id, 1).SetValue(0);
                         foundLabelOrFeatureMissing = true;
->>>>>>> 5ec80fb0
                     }
                 }
             }
@@ -1192,20 +1046,6 @@
         /*
         virtual size_t GetNumSamplesWithLabel(const size_t numAllSamples)
         {
-<<<<<<< HEAD
-        if (m_sentenceSeg != nullptr &&
-        m_minibatchPackingFlag != nullptr &&
-        !m_sentenceSeg->IsEmpty() &&
-        !m_minibatchPackingFlag->size() == 0)
-        {
-        size_t numTimeSteps = m_sentenceSeg->GetNumCols();
-        size_t numSequences = m_sentenceSeg->GetNumRows();
-
-        if (m_minibatchPackingFlag->size() != numTimeSteps)
-        {
-        LogicError("GetNumSamplesWithLabel(): m_minibatchPackingFlag should have one element for each timestep of all streams.Check feature reader. ");
-        }
-=======
             if (m_mbLayout.m_sentenceBoundaryFlags != nullptr &&
                 m_mbLayout.m_minibatchPackingFlags != nullptr &&
                 !m_mbLayout.m_sentenceBoundaryFlags->IsEmpty() &&
@@ -1218,25 +1058,9 @@
                 {
                     LogicError("GetNumSamplesWithLabel(): m_mbLayout.m_minibatchPackingFlags should have one element for each timestep of all streams.Check feature reader. ");
                 }
->>>>>>> 5ec80fb0
-
-        size_t numSamplesWithoutLabel = 0;
-
-<<<<<<< HEAD
-        for (size_t j = 0; j < numTimeSteps; j++)
-        {
-        if ((*m_minibatchPackingFlag)[j] & MinibatchPackingFlag::NoLabel)
-        {
-        for (int i = 0; i < numSequences; i++)
-        {
-        if ((int)(*m_sentenceSeg)(i, j) & NO_LABEL)
-        {
-        numSamplesWithoutLabel++;
-        }
-        }
-        }
-        }
-=======
+
+                size_t numSamplesWithoutLabel = 0;
+
                 for (size_t j = 0; j < numTimeSteps; j++)
                 {
                     if (m_pMBLayout->m_minibatchPackingFlags[j] & MinibatchPackingFlags::NoLabel)
@@ -1250,50 +1074,43 @@
                         }
                     }
                 }
->>>>>>> 5ec80fb0
-
-        return numTimeSteps*numSequences - numSamplesWithoutLabel;
-        }
-        else
-        {
-        return numAllSamples;
-        }
+
+                return numTimeSteps*numSequences - numSamplesWithoutLabel;
+            }
+            else
+            {
+                return numAllSamples;
+            }
         }
         */
 
         // for debugging purpose
         void /*ComputationNodeBase::*/PrintSelf(bool printMatrices = false) const
         {
-            fprintf(stderr, "\n%ls[%lu, %lu] = %ls", NodeName().c_str(), GetNumRows(), GetNumCols(), OperationName().c_str());
+            fprintf(stderr, "\n%ls[%lu, %lu] = %ls", NodeName().c_str(), GetNumRows(), GetNumCols(), OperationName().c_str());           
 
             if (!IsLeaf())
             {
-                fprintf(stderr, "(");
-                for (size_t i = 0; i<ChildrenSize(); i++)
+                fprintf(stderr, "(");           
+                for (size_t i=0; i<ChildrenSize(); i++)
                 {
                     if (i > 0)
-                        fprintf(stderr, ", ");
-                    fprintf(stderr, "%ls[%lu, %lu]", m_children[i] ? m_children[i]->NodeName().c_str() : L"NULL", m_children[i]->GetNumRows(), m_children[i]->GetNumCols());
+                        fprintf(stderr, ", ");           
+                    fprintf(stderr, "%ls[%lu, %lu]", m_children[i] ? m_children[i]->NodeName().c_str():L"NULL", m_children[i]->GetNumRows(), m_children[i]->GetNumCols());
                 }
-                fprintf(stderr, ")");
+                fprintf(stderr, ")");           
             }
 
             if (printMatrices)
             {
-                fprintf(stderr, "\n    $$$$ Function Values\n");
+                fprintf (stderr, "\n    $$$$ Function Values\n");
                 FunctionValues().Print("FunctionValue");
 
-                fprintf(stderr, "\n    $$$$ Gradient Values\n");
+                fprintf (stderr, "\n    $$$$ Gradient Values\n");
                 GradientValues().Print("GradientValue");
             }
         }
 
-<<<<<<< HEAD
-        const Matrix<ElemType>& GradientValues() const { return *m_gradientValues; }
-        Matrix<ElemType>& GradientValues() { return *m_gradientValues; }
-
-=======
->>>>>>> 5ec80fb0
         // up-cast to make life easier
         static ComputationNodePtr UpCast(ComputationNodeBasePtr inode)
         {
@@ -1328,7 +1145,72 @@
             m_children[childIndex] = node;
         }
 
-<<<<<<< HEAD
+        // these are overridden by DropoutNode, ReshapeNode, and RowRepeatNode to optimize for the trivial case that those don't do anything
+        // TODO: lots of nodes read out m_functionValues directly--was that a bug or intentional? They have now been changed to ValueSlice(), i.e. would pick it up
+        virtual const Matrix<ElemType>& FunctionValues() const { return m_functionValues; }
+        virtual Matrix<ElemType>& FunctionValues() { return m_functionValues; }
+
+        const Matrix<ElemType>& GradientValues() const { return m_gradientValues; }
+        Matrix<ElemType>& GradientValues() { return m_gradientValues; }
+
+        // function to access any input and output, value and gradient, whole batch or single frame
+        // Note: This returns an object, not a reference. That object is a column slice, i.e. a small object that just points into another object.
+        // TODO: remove FrameRange::samplesInRecurrentStep from FrameRange, as it belongs into pMBLayout. Hence this function that binds both together.
+        // Note: This is not used anywhere yet, only a sketch how we may further abstract timing.
+        Matrix<ElemType> DataSlice(Matrix<ElemType> & data,
+                                   const FrameRange & frameRange/*select frame or entire batch*/)
+        {
+            auto sequence = SIZE_MAX;   // (left-over, need to think this through)
+            // if FrameRange refers to whole minibatch (map mode)
+            // or if we don't even have a layout
+            // then return the whole matrix
+            if (!m_pMBLayout || frameRange.IsAllFrames())
+            {
+                if (sequence == SIZE_MAX)
+                    return data.ColumnSlice(0, data.GetNumCols());
+                else
+                    LogicError("DataSlice: sequence index only supported when accessing individual frame"); // (not needed; doable but more involved, requiring a reshape)
+            }
+            // FrameRange refers to a time slice -> return that
+            else
+            {
+                size_t numParallelSequences = m_pMBLayout->GetNumParallelSequences();
+                if (numParallelSequences != frameRange.samplesInRecurrentStep)
+                    LogicError("DataSlice: inconsistent samplesInRecurrentStep");   // TODO: this will go away when we remove this memebr from FrameRange
+                size_t startColumn = frameRange.t() * numParallelSequences;
+                if (sequence == SIZE_MAX)
+                    return data.ColumnSlice(startColumn, numParallelSequences);
+                else
+                    return data.ColumnSlice(startColumn + sequence, 1);
+            }
+        }
+        enum ValueOrGradient { VALUE, GRADIENT };
+        Matrix<ElemType> DataSlice(ValueOrGradient valueOrGradient/*as it says*/,
+            const FrameRange & frameRange/*select frame or entire batch*/)
+        {
+            Matrix<ElemType> & data = (valueOrGradient == VALUE) ? FunctionValues() : GradientValues();
+            return DataSlice(data, frameRange);
+        }
+        Matrix<ElemType> ValueSlice(const FrameRange & frameRange/*select frame or entire batch*/)
+        {
+            return DataSlice(FunctionValues(), frameRange);
+        }
+        Matrix<ElemType> GradientSlice(const FrameRange & frameRange/*select frame or entire batch*/)
+        {
+            return DataSlice(GradientValues(), frameRange);
+        }
+
+        // this is the entry point from Network; while it will call virtual ComputeInputPartial() into the actual node implementation
+        /*implement*/void MaskMissingGradientColumnsToZero()
+        {
+            // batch is done only for feed-forward nodes
+            if (HasLoop()) 
+                return;
+
+            //if (IsNodeReqMultiSeqHandling())
+                MaskMissingColumnsToZero(m_gradientValues);
+        }
+
         //if existing gradient values need to be cleared it needs to be done separately
         //this is to make it consistent with the per sample version to avoid setting samples to 0 one by one
         //if timeIdxInSeq = -1 we treat it as batch
@@ -1371,85 +1253,8 @@
             }
         }
 
-
-        virtual void ComputeGradientForChildren()
-=======
-        // these are overridden by DropoutNode, ReshapeNode, and RowRepeatNode to optimize for the trivial case that those don't do anything
-        // TODO: lots of nodes read out m_functionValues directly--was that a bug or intentional? They have now been changed to ValueSlice(), i.e. would pick it up
-        virtual const Matrix<ElemType>& FunctionValues() const { return m_functionValues; }
-        virtual Matrix<ElemType>& FunctionValues() { return m_functionValues; }
-
-        const Matrix<ElemType>& GradientValues() const { return m_gradientValues; }
-        Matrix<ElemType>& GradientValues() { return m_gradientValues; }
-
-        // function to access any input and output, value and gradient, whole batch or single frame
-        // Note: This returns an object, not a reference. That object is a column slice, i.e. a small object that just points into another object.
-        // TODO: remove FrameRange::samplesInRecurrentStep from FrameRange, as it belongs into pMBLayout. Hence this function that binds both together.
-        // Note: This is not used anywhere yet, only a sketch how we may further abstract timing.
-        Matrix<ElemType> DataSlice(Matrix<ElemType> & data,
-                                   const FrameRange & frameRange/*select frame or entire batch*/)
-        {
-            auto sequence = SIZE_MAX;   // (left-over, need to think this through)
-            // if FrameRange refers to whole minibatch (map mode)
-            // or if we don't even have a layout
-            // then return the whole matrix
-            if (!m_pMBLayout || frameRange.IsAllFrames())
-            {
-                if (sequence == SIZE_MAX)
-                    return data.ColumnSlice(0, data.GetNumCols());
-                else
-                    LogicError("DataSlice: sequence index only supported when accessing individual frame"); // (not needed; doable but more involved, requiring a reshape)
-            }
-            // FrameRange refers to a time slice -> return that
-            else
-            {
-                size_t numParallelSequences = m_pMBLayout->GetNumParallelSequences();
-                if (numParallelSequences != frameRange.samplesInRecurrentStep)
-                    LogicError("DataSlice: inconsistent samplesInRecurrentStep");   // TODO: this will go away when we remove this memebr from FrameRange
-                size_t startColumn = frameRange.t() * numParallelSequences;
-                if (sequence == SIZE_MAX)
-                    return data.ColumnSlice(startColumn, numParallelSequences);
-                else
-                    return data.ColumnSlice(startColumn + sequence, 1);
-            }
-        }
-        enum ValueOrGradient { VALUE, GRADIENT };
-        Matrix<ElemType> DataSlice(ValueOrGradient valueOrGradient/*as it says*/,
-            const FrameRange & frameRange/*select frame or entire batch*/)
-        {
-            Matrix<ElemType> & data = (valueOrGradient == VALUE) ? FunctionValues() : GradientValues();
-            return DataSlice(data, frameRange);
-        }
-        Matrix<ElemType> ValueSlice(const FrameRange & frameRange/*select frame or entire batch*/)
-        {
-            return DataSlice(FunctionValues(), frameRange);
-        }
-        Matrix<ElemType> GradientSlice(const FrameRange & frameRange/*select frame or entire batch*/)
-        {
-            return DataSlice(GradientValues(), frameRange);
-        }
-
         // this is the entry point from Network; while it will call virtual ComputeInputPartial() into the actual node implementation
-        /*implement*/void MaskMissingGradientColumnsToZero()
->>>>>>> 5ec80fb0
-        {
-            // batch is done only for feed-forward nodes
-            if (HasLoop()) 
-                return;
-
-<<<<<<< HEAD
-            for (size_t i=0; i<m_children.size(); i++)
-            {
-                if (!UseCustomizedMultiSeqHandling())
-                    MaskToZeroWhenLabelAndFeatureMissing(GradientValues());
-=======
-            //if (IsNodeReqMultiSeqHandling())
-                MaskMissingColumnsToZero(m_gradientValues);
-        }
->>>>>>> 5ec80fb0
-
-        // this is the entry point from Network; while it will call virtual ComputeInputPartial() into the actual node implementation
-        /*implement*/void ComputeGradientForChildren() override
+        virtual void ComputeGradientForChildren() override
         {
             if (HasLoop())
                 return;
@@ -1484,21 +1289,11 @@
                 MaskMissingColumnsToZero(m_gradientValues, timeIdxInSeq);
         }
 
-<<<<<<< HEAD
-        virtual void ComputeGradientForChildren(const size_t timeIdxInSeq)
-=======
         // TODO: use a FrameRange here as well, then unify with above
-        /*implement*/void ComputeGradientForChildren(const size_t timeIdxInSeq) override
->>>>>>> 5ec80fb0
+        virtual void ComputeGradientForChildren(const size_t timeIdxInSeq) override
         {
             for (size_t i = 0; i<m_children.size(); i++)
             {
-<<<<<<< HEAD
-                if (!UseCustomizedMultiSeqHandling())
-                    MaskToZeroWhenLabelAndFeatureMissing(GradientValues(), timeIdxInSeq);
-
-=======
->>>>>>> 5ec80fb0
                 ComputationNodePtr child = Inputs(i);
                 if (child->NeedGradient())
                 {
@@ -1537,12 +1332,7 @@
                     GradientValues().Resize(FunctionValues().GetNumRows(), FunctionValues().GetNumCols());
                     if (GradientValues().GetMatrixType() == DENSE)
                     {
-<<<<<<< HEAD
                         GradientValues().SetValue(0);
-=======
-                        child->GradientValues().Resize(child->GetNumRows(), child->GetNumCols());
-                        child->GradientValues().SetValue(0); 
->>>>>>> 5ec80fb0
                     }
                     else
                     {
@@ -1650,31 +1440,8 @@
             ComputationNodeBase::CopyTo(node, newName, flags);
             if (flags & CopyNodeFlags::copyNodeValue)
             {
-<<<<<<< HEAD
-                node->m_deviceId = m_deviceId;
-                node->m_needGradient = m_needGradient;
-                node->m_nodeName = newName;
-                node->m_evalTimeStamp = m_evalTimeStamp;
-
-                //node->m_hasloop = m_hasloop;
-                node->SetLoop(HasLoop());
-
-                node->m_inputWidth = m_inputWidth;
-                node->m_inputHeight = m_inputHeight;
-                node->m_inputChannels = m_inputChannels;
-
-                node->m_outputWidth = m_outputWidth;
-                node->m_outputHeight = m_outputHeight;
-                node->m_outputChannels = m_outputChannels;
-
                 *node->m_functionValues = *m_functionValues; 
                 *node->m_gradientValues = *m_gradientValues;
-
-                node->m_reqMultiSeqHandling = m_reqMultiSeqHandling;
-=======
-                node->m_functionValues = m_functionValues; 
-                node->m_gradientValues = m_gradientValues;
->>>>>>> 5ec80fb0
             }
         }
 
@@ -1682,15 +1449,9 @@
         ComputationNodeBasePtr Duplicate(const std::wstring& newName, const CopyNodeFlags flags)
         {
             const std::wstring& name = (newName == L"") ? NodeName() : newName;
-<<<<<<< HEAD
-            ComputationNodeBasePtr node(NewThis(m_deviceId, name));    // NewThis() is a virtual function that creates a new node of the actual type of 'this'
-            node->CopyTo(shared_from_this(), newName, flags);       // note: shared_from_this() is the base class, but CopyTo() up-casts it as needed
-            return node;
-=======
             ComputationNodeBasePtr node(NewThis(m_deviceId, name)); // NewThis() is a virtual function that creates a new node of the actual type of 'this'
             node->CopyTo(shared_from_this(), newName, flags);       // note: shared_from_this() is the base class, but CopyTo() up-casts it as needed
             return node;
->>>>>>> 5ec80fb0
         }
 
         // these are used to export hidden state activations
@@ -1718,15 +1479,6 @@
     // ComputationNodeNonLooping -- abstract base class for computation nodes that do not implement eval/partial for individual frames
     // Such as CRFNode, LSTMNode, ParallelNode, SequenceDecoderNode, TimeReverseNode (BatchModeNode), and TransposeNode.
     // =======================================================================
-<<<<<<< HEAD
-
-    // This will provide default implementations for those two functions that will fail at runtime with a meaningful error.
-    template<class ElemType>
-    class ComputationNodeNonLooping : public ComputationNode<ElemType>
-    {
-    public:
-        virtual ComputationNode<ElemType> * NewThis(DEVICEID_TYPE deviceId, const wstring & name) = 0;
-=======
 
     // This will provide default implementations for those two functions that will fail at runtime with a meaningful error.
     // TODO: Most of these are reduce nodes that output a single number, no MBLayout. Maybe abstract those out further
@@ -1736,7 +1488,6 @@
         typedef ComputationNode<ElemType> Base;
     public:
         //virtual ComputationNodeBase * NewThis(DEVICEID_TYPE deviceId, const wstring & name) = 0;
->>>>>>> 5ec80fb0
         ComputationNodeNonLooping(DEVICEID_TYPE deviceId, const wstring & name) :
             Base(deviceId, name)
         { }
@@ -1751,14 +1502,6 @@
         // ...which we call from our overload, but not before we checked that indeed the entire batch is passed
         virtual void EvaluateThisNode(const FrameRange & frameRange)
         {
-<<<<<<< HEAD
-            LogicError("%s node should never be in a loop.", typeid(*this).name());
-        }
-        // classes that derive from this must implement the non-range version
-        virtual void ComputeInputPartial(const size_t inputIndex) = 0;
-        virtual void EvaluateThisNode() = 0;
-    };
-=======
             if (frameRange.IsAllFrames())
                 EvaluateThisNodeNonLooping();
             else
@@ -1767,7 +1510,6 @@
         // classes that derive from this must implement the non-range version
         virtual void ComputeInputPartial(const size_t inputIndex) = 0;
     };
->>>>>>> 5ec80fb0
 
     // helper macro to ease access to base members in presence of C++ two-phase name lookup
     // Add 'typedef ComputationNode<ElemType> Base; UsingComputationNodeMembersBoilerplate;' at the start of each derived class
