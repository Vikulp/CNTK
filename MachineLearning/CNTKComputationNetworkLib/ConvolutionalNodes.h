//
// <copyright file="ConvolutionalNodes.h" company="Microsoft">
//     Copyright (c) Microsoft Corporation.  All rights reserved.
// </copyright>
//
#pragma once

#include "Basics.h"
#include "Matrix.h"
#include "ComputationNode.h"
#include "InputAndParamNodes.h"

#include <unordered_set>
#include <map>
#include <string>
#include <vector>
#include <stdexcept>
#include <list>
#include <memory>
#include <algorithm>
#include <assert.h>
#include <atomic>
#include <sstream>
#include <iostream>

namespace Microsoft { namespace MSR { namespace CNTK {

    // -----------------------------------------------------------------------
    // ConvolutionNode (convolutionWeights, inputFeature)
    // -----------------------------------------------------------------------

    //convolutional network 
    //follow "high performance convolutional neural networks for document processing" by Kumar chellapilla, Sidde Puri, and Patrice Simard
    //assume each column is an input sample. Each sample is stored in [channel, row, col]  (r00, g00, b00, r01, g01, b01, r10, g10, b10, r11, g11, b11)
    template<class ElemType>
    class ConvolutionNode : public ComputationNode<ElemType>, public NumInputs<2>
    {
        typedef ComputationNode<ElemType> Base; UsingComputationNodeMembersBoilerplate;
        static const std::wstring TypeName() { return L"Convolution"; }
    public:
<<<<<<< HEAD
        virtual ComputationNode<ElemType> * NewThis(DEVICEID_TYPE deviceId, const wstring & name) { return new typename std::remove_reference<decltype(*this)>::type(deviceId, name); }
=======
>>>>>>> 5ec80fb0
        ConvolutionNode(DEVICEID_TYPE deviceId, const wstring & name) :
            Base(deviceId, name),
            m_tempMatrix(deviceId),
            m_kernelWidth(SIZE_MAX), m_kernelHeight(SIZE_MAX),
            // initialize to dummy values so we catch missing initialization
            m_horizontalSubsample(SIZE_MAX), m_verticalSubsample(SIZE_MAX),
            m_zeroPadding(false), m_maxTempMemSizeInSamples(SIZE_MAX)            
        {
            m_outputChannels = 0;
        }
        ConvolutionNode(DEVICEID_TYPE deviceId, const wstring & name, const size_t kernelWidth, const size_t kernelHeight, const size_t outputChannels, const size_t horizontalSubsample, const size_t verticalSubsample, const bool zeroPadding = false, const size_t maxTempMemSizeInSamples = 0) :
            Base(deviceId, name),
            m_tempMatrix(deviceId),
            m_kernelWidth(kernelWidth), m_kernelHeight(kernelHeight),
            m_horizontalSubsample(horizontalSubsample), m_verticalSubsample(verticalSubsample),
            m_zeroPadding(zeroPadding), m_maxTempMemSizeInSamples(maxTempMemSizeInSamples)
        {
            m_outputChannels = outputChannels;
        }

        virtual void SaveToFile(File& fstream) const override
        {
            Base::SaveToFile(fstream);
            fstream <<  m_kernelWidth << m_kernelHeight << m_horizontalSubsample << m_verticalSubsample; 
            fstream << m_outputChannels << m_zeroPadding << m_maxTempMemSizeInSamples; 
        }

        virtual void LoadFromFile(File& fstream, size_t modelVersion) override
        {
            Base::LoadFromFile(fstream, modelVersion);
            fstream >> m_kernelWidth >> m_kernelHeight >> m_horizontalSubsample >> m_verticalSubsample; 
            fstream >> m_outputChannels >> m_zeroPadding >> m_maxTempMemSizeInSamples; 
        }

        virtual void CopyTo(const ComputationNodePtr nodeP, const std::wstring& newName, const CopyNodeFlags flags) const
        {
            Base::CopyTo(nodeP, newName, flags);
            if (flags & CopyNodeFlags::copyNodeValue)
            {
                auto node = dynamic_pointer_cast<ConvolutionNode<ElemType>>(nodeP);
                node->m_kernelWidth = m_kernelWidth;
                node->m_kernelHeight = m_kernelHeight;

                node->m_horizontalSubsample = m_horizontalSubsample;
                node->m_verticalSubsample = m_verticalSubsample;

                node->m_zeroPadding = m_zeroPadding;

                node->m_maxTempMemSizeInSamples = m_maxTempMemSizeInSamples;

                node->m_tempMatrix = m_tempMatrix;
            }
        }

        //virtual void ComputeInputPartial(const size_t inputIndex) 
        //{
        //    if (inputIndex > 1)
        //        InvalidArgument("Convolution operation only takes two inputs.");
        //
        //    if (inputIndex == 0)  //derivative with regard to the weight matrix
        //        ComputeInputPartialOverWeight(GradientValues(), Inputs(0)->GradientValues(), Inputs(0)->FunctionValues(), Inputs(1)->FunctionValues(), m_tempMatrix, true);
        //    else  // derivative with regard to the input feature
        //        ComputeInputPartialOverInputFeature(GradientValues(), Inputs(1)->GradientValues(), Inputs(0)->FunctionValues(), Inputs(1)->FunctionValues(), m_tempMatrix);
        //}

        virtual void /*ComputationNode::*/ComputeInputPartial(const size_t inputIndex, const FrameRange & frameRange) override 
        {
            if (inputIndex > 1)
                InvalidArgument("Convolution operation only takes two inputs.");

            Matrix<ElemType> sliceOutputGrad = GradientSlice(frameRange/*TODO: delete this:*/.Check(frameRange.t() * GetNumParallelSequences(), GetNumParallelSequences(), m_pMBLayout));
            Matrix<ElemType> sliceInput1Value = Inputs(1)->ValueSlice(frameRange/*TODO: delete this:*/.Check(frameRange.t() * GetNumParallelSequences(), GetNumParallelSequences(), m_pMBLayout));

            if (inputIndex == 0)  //derivative with regard to the weight matrix
                ComputeInputPartialOverWeight(sliceOutputGrad, Inputs(0)->GradientValues(), Inputs(0)->FunctionValues(), sliceInput1Value, m_tempMatrix, !frameRange.IsAllFrames());
            else  // derivative with regard to the input feature
            {
                Matrix<ElemType> sliceInput1Grad = Inputs(1)->GradientSlice(frameRange/*TODO: delete this:*/.Check(frameRange.t() * GetNumParallelSequences(), GetNumParallelSequences(), m_pMBLayout));
                ComputeInputPartialOverInputFeature(sliceOutputGrad, sliceInput1Grad, Inputs(0)->FunctionValues(), sliceInput1Value, m_tempMatrix);
            }
        }

    private:
        void ComputeInputPartialOverWeight(Matrix<ElemType> &gradientValues,
            Matrix<ElemType> &inputGradientValues, const Matrix<ElemType> &/*input0*/, const Matrix<ElemType> &input1, Matrix<ElemType> &tempMatrix, const bool inLoop)
        {
            size_t packedInputRows = m_kernelWidth * m_kernelHeight * m_inputChannels;
            size_t packedInputColsPerSample = m_outputWidth * m_outputHeight;
            size_t outputSizePerChannel = packedInputColsPerSample;
            //size_t packedInputDim = packedInputRows * packedInputColsPerSample; // size of each packed input sample
            //size_t inputDim = m_inputWidth * m_inputHeight * m_inputChannels;  //size of each input sample

            size_t batchSize = input1.GetNumCols(); //right child is the input sample

            size_t maxTempMemSizeInSamples = (m_maxTempMemSizeInSamples == 0 ? batchSize : m_maxTempMemSizeInSamples);

            //const Matrix<ElemType> & weightMatrix = input0;
            //inputGradientValues.Resize(weightMatrix.GetNumRows(), weightMatrix.GetNumCols()); //should have been resized when preparing gradient computation

            gradientValues.Reshape(m_outputChannels, outputSizePerChannel * batchSize);  //reshape to match the longernal operation

            size_t subBatchSize = min(batchSize, maxTempMemSizeInSamples);
            size_t numSubBatches = (batchSize + subBatchSize - 1) / subBatchSize;

            if (numSubBatches == 1 && !inLoop)  //reuse packed input from evaluation step if it's not changed by either subbatch or recurrent steps.
                Matrix<ElemType>::MultiplyAndAdd(gradientValues, false, tempMatrix, true, inputGradientValues);
            else
            {
                for (size_t i = 0; i<numSubBatches; i++)
                {
                    size_t startSampleID = i*subBatchSize;
                    size_t endSampleID = min(batchSize, startSampleID + subBatchSize);
                    size_t smallBatchSize = endSampleID - startSampleID;

                    tempMatrix.Resize(packedInputRows, packedInputColsPerSample * smallBatchSize);
                    Matrix<ElemType> inputSubBatch = input1.ColumnSlice(startSampleID, smallBatchSize);
                    tempMatrix.AssignPackedConvolutionInput(inputSubBatch,
                                                            m_inputWidth, m_inputHeight, m_inputChannels,
                                                            m_outputWidth, m_outputHeight, m_outputChannels,
                                                            m_kernelWidth, m_kernelHeight, m_horizontalSubsample, m_verticalSubsample,
                                                            m_zeroPadding);

                    Matrix<ElemType> outputGradientSubBatch = gradientValues.ColumnSlice(startSampleID * outputSizePerChannel, smallBatchSize * outputSizePerChannel);
                    Matrix<ElemType>::MultiplyAndAdd(outputGradientSubBatch, false, tempMatrix, true, inputGradientValues);
                }
            }

            gradientValues.Reshape(m_outputChannels * outputSizePerChannel, batchSize);  //change back
        }

        //compute gradient over the packed input and then convert the result to the original input
        void ComputeInputPartialOverInputFeature(Matrix<ElemType> &gradientValues, const Matrix<ElemType> &inputGradientValues, const Matrix<ElemType> &input0, const Matrix<ElemType> &input1, Matrix<ElemType> &tempMatrix)
        {
            size_t packedInputRows = m_kernelWidth * m_kernelHeight * m_inputChannels;
            size_t packedInputColsPerSample = m_outputWidth * m_outputHeight;
            size_t outputSizePerChannel = packedInputColsPerSample;
            //size_t packedInputDim = packedInputRows * packedInputColsPerSample; // size of each packed input sample
            //size_t inputDim = m_inputWidth * m_inputHeight * m_inputChannels;  //size of each input sample

            size_t batchSize = input1.GetNumCols(); //right child is the input sample

            size_t maxTempMemSizeInSamples = (m_maxTempMemSizeInSamples == 0 ? batchSize : m_maxTempMemSizeInSamples);

            const Matrix<ElemType> & weightMatrix = input0;

            gradientValues.Reshape(m_outputChannels, outputSizePerChannel * batchSize);  //reshape to match the longernal operation

            size_t subBatchSize = min(batchSize, maxTempMemSizeInSamples);
            size_t numSubBatches = (batchSize + subBatchSize - 1) / subBatchSize;

            for (size_t i = 0; i<numSubBatches; i++)
            {
                size_t startSampleID = i*subBatchSize;
                size_t endSampleID = min(batchSize, startSampleID + subBatchSize);
                size_t smallBatchSize = endSampleID - startSampleID;

                tempMatrix.Resize(packedInputRows, packedInputColsPerSample * smallBatchSize);
                Matrix<ElemType> outputGradientSubBatch = gradientValues.ColumnSlice(startSampleID * outputSizePerChannel, smallBatchSize * outputSizePerChannel);
                Matrix<ElemType>::Multiply(weightMatrix, true, outputGradientSubBatch, false, tempMatrix);

                Matrix<ElemType> inputGradientSubBatch = inputGradientValues.ColumnSlice(startSampleID, smallBatchSize);
                tempMatrix.UnpackConvolutionInput(inputGradientSubBatch,
                                                  m_inputWidth, m_inputHeight, m_inputChannels,
                                                  m_outputWidth, m_outputHeight, m_outputChannels,
                                                  m_kernelWidth, m_kernelHeight, m_horizontalSubsample, m_verticalSubsample,
                                                  m_zeroPadding);
            }

            gradientValues.Reshape(m_outputChannels * outputSizePerChannel, batchSize);  //change back
        }
    public:

        virtual void /*ComputationNode::*/EvaluateThisNode(const FrameRange & frameRange) override
        {
<<<<<<< HEAD
            Matrix<ElemType> sliceInput1Value = Inputs(1)->FunctionValues().FrameSlice(frameRange/*TODO: delete the next two parameters*/, frameRange.t() * m_samplesInRecurrentStep, m_samplesInRecurrentStep);
            Matrix<ElemType> sliceOutputValue = m_functionValues->FrameSlice(frameRange/*TODO: delete the next two parameters*/, frameRange.t() * m_samplesInRecurrentStep, m_samplesInRecurrentStep);
=======
            //if (frameRange.IsAllFrames()) { EvaluateThisNodeMap(); return; }
            Matrix<ElemType> sliceInput1Value = Inputs(1)->ValueSlice(frameRange/*TODO: delete this:*/.Check(frameRange.t() * GetNumParallelSequences(), GetNumParallelSequences(), m_pMBLayout));
            Matrix<ElemType> sliceOutputValue = ValueSlice(frameRange/*TODO: delete this:*/.Check(frameRange.t() * GetNumParallelSequences(), GetNumParallelSequences(), m_pMBLayout));
>>>>>>> 5ec80fb0
            EvaluateThisNodeS(sliceOutputValue, Inputs(0)->FunctionValues(), sliceInput1Value, m_tempMatrix);
        }

    private:
        void EvaluateThisNodeS(Matrix<ElemType> &functionValues, const Matrix<ElemType> &input0, 
                               const Matrix<ElemType> &input1, Matrix<ElemType> &tempMatrix)
        {
#if NANCHECK
            input0.HasNan("Convolution-input0");
            input1.HasNan("Convolution-input1");
#endif
            size_t packedInputRows = m_kernelWidth * m_kernelHeight * m_inputChannels;
            size_t packedInputColsPerSample = m_outputWidth * m_outputHeight;
            size_t outputSizePerChannel = packedInputColsPerSample;
            //size_t packedInputDim = packedInputRows * packedInputColsPerSample; // size of each packed input sample
            //size_t inputDim = m_inputWidth * m_inputHeight * m_inputChannels;  //size of each input sample

            size_t batchSize = input1.GetNumCols();  //right child is the input sample

            size_t maxTempMemSizeInSamples = (m_maxTempMemSizeInSamples == 0? batchSize : m_maxTempMemSizeInSamples);

            const Matrix<ElemType> & weightMatrix = input0;
            assert(weightMatrix.GetNumCols() == packedInputRows && weightMatrix.GetNumRows() == m_outputChannels);
            functionValues.Resize(m_outputChannels, outputSizePerChannel * batchSize);

            size_t subBatchSize = min(batchSize, maxTempMemSizeInSamples); 
            size_t numSubBatches = (batchSize+subBatchSize-1)/subBatchSize; 

            for (size_t i=0; i<numSubBatches; i++) 
            {
                size_t startSampleID = i*subBatchSize; 
                size_t endSampleID = min(batchSize, startSampleID + subBatchSize); 
                size_t smallBatchSize = endSampleID-startSampleID; 

                tempMatrix.Resize(packedInputRows, packedInputColsPerSample * smallBatchSize);
                Matrix<ElemType>  inputSubBatch = input1.ColumnSlice(startSampleID, smallBatchSize);
                tempMatrix.AssignPackedConvolutionInput(inputSubBatch, 
                                                        m_inputWidth, m_inputHeight, m_inputChannels,
                                                        m_outputWidth, m_outputHeight, m_outputChannels,
                                                        m_kernelWidth, m_kernelHeight, m_horizontalSubsample, m_verticalSubsample, 
                                                        m_zeroPadding); 

                Matrix<ElemType>  outputSubBatch = functionValues.ColumnSlice(outputSizePerChannel * startSampleID, outputSizePerChannel * smallBatchSize);
                Matrix<ElemType>::Multiply(weightMatrix, false, tempMatrix, false, outputSubBatch);
            }

            functionValues.Reshape(m_outputChannels * outputSizePerChannel, batchSize);  //each sample becomes a column

#if NANCHECK
            functionValues.HasNan("Convolution");
#endif
        }
    public:

        // note: this also infers dimensions from chilren
        virtual void /*ComputationNodeBase::*/Validate(bool isFinalValidationPass) override
        {
            Base::Validate(isFinalValidationPass);

            //we may want to remove this check in the future if we want to support the case that the weight itself is result of some computation 
            //if (Inputs(0)->OperationName() != OperationNameOf(LearnableParameter))
            //    LogicError("ConvolutionNode requires the first input to be LearnableParameter type.");

            if (m_horizontalSubsample > m_kernelWidth || m_verticalSubsample > m_kernelHeight)
                InvalidArgument("In ConvolutionNode horizontalSubsample must <= kernelWidth and verticalSubsample must <= kernelHeight.");

            InferMBLayoutFromInputsForStandardCase();
            InferImageDimsFromInputs();

            size_t weightCols = m_kernelWidth * m_kernelHeight * m_inputChannels;

            if (Inputs(0)->OperationName() == OperationNameOf(LearnableParameter) && Inputs(0)->FunctionValues().HasNoElements())
                Inputs(0)->Resize(m_outputChannels, weightCols);

            if (isFinalValidationPass && (Inputs(0)->GetNumCols() != weightCols || Inputs(0)->GetNumRows() != m_outputChannels))
                LogicError("convolutionWeight matrix %ls should have dimension [%d, %d] which is [outputChannels, kernelWidth * kernelHeight * inputChannels]", m_children[0]->NodeName().c_str(), m_outputChannels, weightCols);

            size_t inputDim = m_inputWidth * m_inputHeight * m_inputChannels;
            if (Inputs(1)->OperationName() == OperationNameOf(LearnableParameter) && Inputs(1)->GetNumRows() == 0)
                Inputs(1)->Resize(inputDim, Inputs(1)->GetNumCols());

            if (isFinalValidationPass && Inputs(1)->GetNumRows() != inputDim)
                LogicError("each column of input to the convolution node %ls is a sample and should have dimension %d, which is inputWidth * inputHeight * inputChannels", NodeName().c_str(), inputDim);

            //if (Inputs(0)->GetNumRows() == 0 || Inputs(1)->GetNumRows() == 0 )
            //    LogicError("Convolution operation: one of the operands has 0 elements.");
            
            size_t outputDim = m_outputWidth * m_outputHeight * m_outputChannels;
            Resize(outputDim, Inputs(1)->GetNumCols());
        }

        virtual void InferImageDimsFromInputs()
        {
            InferImageDimsFromInput(1, false);

            if (m_inputWidth < m_kernelWidth || m_inputHeight < m_kernelHeight)
                InvalidArgument("inputWidth must >= kernelWidth and inputHeight must >= kernelHeight.");

            if (m_zeroPadding)
            {
                const int kernelWidthCenter = m_kernelWidth % 2;
                const int kernelHeightCenter = m_kernelHeight % 2;
                m_outputWidth = (m_inputWidth-kernelWidthCenter)/m_horizontalSubsample + 1;
                m_outputHeight = (m_inputHeight-kernelHeightCenter)/m_verticalSubsample + 1;
            }
            else
            {
                m_outputWidth = (m_inputWidth-m_kernelWidth)/m_horizontalSubsample + 1;
                m_outputHeight = (m_inputHeight-m_kernelHeight)/m_verticalSubsample + 1;
            }    
        }

        //virtual void AttachInputs(const ComputationNodePtr convolutionWeight, const ComputationNodePtr inputFeature) 
        //{
        //    m_children.resize(2);
        //    m_children[0] = convolutionWeight;
        //    m_children[1] = inputFeature;
        //}

        virtual void MoveMatricesToDevice(const DEVICEID_TYPE deviceId)
        {
            Base::MoveMatricesToDevice(deviceId);
            m_tempMatrix.TransferToDeviceIfNotThereAndNotAutoPlace(deviceId);
        }

        virtual void DumpNodeInfo(const bool printValues, File& fstream) const override
        {
            Base::DumpNodeInfo(printValues, fstream);

            char str[4096];
            sprintf(str, "Input[Width:%lu, Height:%lu, Channels:%lu]  \n", m_inputWidth, m_inputHeight, m_inputChannels);
            fstream << string(str);
            sprintf(str, "Kernel[Width:%lu, Height:%lu]  SubSample[Horizontal:%lu, Vertical:%lu]\n", m_kernelWidth, m_kernelHeight, m_horizontalSubsample, m_verticalSubsample);
            fstream << string(str);
            sprintf(str, "Output[Width:%lu, Height:%lu, Channels:%lu]  \n", m_outputWidth, m_outputHeight, m_outputChannels);
            fstream << string(str);
            sprintf(str, "ZeroPadding=%ls  maxTempMemSizeInSamples=%lu\n", m_zeroPadding? L"true" : L"false", m_maxTempMemSizeInSamples);
            fstream << string(str);
        }

        void SetmMaxTempMemSizeInSamples(const size_t maxTempMemSizeInSamples)
        {
            m_maxTempMemSizeInSamples = maxTempMemSizeInSamples;
        }

    private:
        size_t m_kernelWidth, m_kernelHeight;
        size_t m_horizontalSubsample, m_verticalSubsample;
        bool m_zeroPadding;

        Matrix<ElemType> m_tempMatrix; 
        size_t m_maxTempMemSizeInSamples; // can change during runtime
    };

    template class ConvolutionNode<float>; 
    template class ConvolutionNode<double>;

    // -----------------------------------------------------------------------
    // PoolingNodeBase (input)
    // -----------------------------------------------------------------------

    //Max/Average Pooling: support multi channel
    //assume each column is an input sample. Each sample is stored in  (r00, g00, b00, r01, g01, b01, r10, g10, b10, r11, g11, b11)
    template<class ElemType>
    class PoolingNodeBase : public ComputationNode<ElemType>, public NumInputs<1>
    {
        typedef ComputationNode<ElemType> Base; UsingComputationNodeMembers;
    public:
        PoolingNodeBase(DEVICEID_TYPE deviceId, const wstring & name) :
            Base(deviceId, name),
            m_windowWidth(SIZE_MAX), m_windowHeight(SIZE_MAX),
            m_horizontalSubsample(SIZE_MAX), m_verticalSubsample(SIZE_MAX)
        { }
        PoolingNodeBase(DEVICEID_TYPE deviceId, const wstring & name, const size_t windowWidth, const size_t windowHeight, const size_t horizontalSubsample, const size_t verticalSubsample) :
            Base(deviceId, name),
            m_windowWidth(windowWidth), m_windowHeight(windowHeight),
            m_horizontalSubsample(horizontalSubsample), m_verticalSubsample(verticalSubsample)
        { }

        virtual void SaveToFile(File& fstream) const override
        {
            Base::SaveToFile(fstream);
            fstream << m_windowWidth << m_windowHeight << m_horizontalSubsample << m_verticalSubsample;
        }

        virtual void LoadFromFile(File& fstream, size_t modelVersion) override
        {
            Base::LoadFromFile(fstream, modelVersion);
            fstream >> m_windowWidth >> m_windowHeight >> m_horizontalSubsample >> m_verticalSubsample;
        }

        virtual void CopyTo(const ComputationNodePtr nodeP, const std::wstring& newName, const CopyNodeFlags flags) const
        {
            Base::CopyTo(nodeP, newName, flags);
            if (flags & CopyNodeFlags::copyNodeValue)
            {
                auto node = dynamic_pointer_cast<PoolingNodeBase<ElemType>>(nodeP);

                node->m_windowWidth = m_windowWidth;
                node->m_windowHeight = m_windowHeight;

                node->m_horizontalSubsample = m_horizontalSubsample;
                node->m_verticalSubsample = m_verticalSubsample;

                node->m_inputSizePerSample = m_inputSizePerSample;
                node->m_outputSizePerSample = m_outputSizePerSample;
            }
        }

        virtual void /*ComputationNode::*/ComputeInputPartial(const size_t inputIndex, const FrameRange & frameRange) override
        {
            if (inputIndex > 0)
                InvalidArgument("MaxPooling operation only takes one inputs.");

            Matrix<ElemType> sliceInput0Grad = Inputs(0)->GradientSlice(frameRange/*TODO: delete this:*/.Check(frameRange.t() * GetNumParallelSequences(), GetNumParallelSequences(), m_pMBLayout));
            Matrix<ElemType> sliceOutputGrad = GradientSlice(frameRange/*TODO: delete this:*/.Check(frameRange.t() * GetNumParallelSequences(), GetNumParallelSequences(), m_pMBLayout));

<<<<<<< HEAD
            Matrix<ElemType> sliceInput0Value = Inputs(0)->FunctionValues().FrameSlice(frameRange/*TODO: delete the next two parameters*/, frameRange.t() * m_samplesInRecurrentStep, m_samplesInRecurrentStep);
            Matrix<ElemType> sliceOutputValue = m_functionValues->FrameSlice(frameRange/*TODO: delete the next two parameters*/, frameRange.t() * m_samplesInRecurrentStep, m_samplesInRecurrentStep);
=======
            Matrix<ElemType> sliceInput0Value = Inputs(0)->ValueSlice(frameRange/*TODO: delete this:*/.Check(frameRange.t() * GetNumParallelSequences(), GetNumParallelSequences(), m_pMBLayout));
            Matrix<ElemType> sliceOutputValue = ValueSlice(frameRange/*TODO: delete this:*/.Check(frameRange.t() * GetNumParallelSequences(), GetNumParallelSequences(), m_pMBLayout));
>>>>>>> 5ec80fb0

            ComputeInputPartialV(sliceOutputGrad, sliceInput0Grad, sliceInput0Value, sliceOutputValue);
        }

        // this function must be overriden by Max or AveragePoolingNode
        virtual void ComputeInputPartialV(const Matrix<ElemType> &gradientValues, Matrix<ElemType> &inputGradientValues, const Matrix<ElemType> &input0, const Matrix<ElemType> &functionValues) = 0;

        virtual void /*ComputationNode::*/EvaluateThisNode(const FrameRange & frameRange) override
        {
<<<<<<< HEAD
            Matrix<ElemType> sliceInput0Value = Inputs(0)->FunctionValues().FrameSlice(frameRange/*TODO: delete the next two parameters*/, frameRange.t() * m_samplesInRecurrentStep, m_samplesInRecurrentStep);
            Matrix<ElemType> sliceOutputValue = m_functionValues->FrameSlice(frameRange/*TODO: delete the next two parameters*/, frameRange.t() * m_samplesInRecurrentStep, m_samplesInRecurrentStep);
=======
            //if (frameRange.IsAllFrames()) { EvaluateThisNodeMap(); return; }
            Matrix<ElemType> sliceInput0Value = Inputs(0)->ValueSlice(frameRange/*TODO: delete this:*/.Check(frameRange.t() * GetNumParallelSequences(), GetNumParallelSequences(), m_pMBLayout));
            Matrix<ElemType> sliceOutputValue = ValueSlice(frameRange/*TODO: delete this:*/.Check(frameRange.t() * GetNumParallelSequences(), GetNumParallelSequences(), m_pMBLayout));
>>>>>>> 5ec80fb0
            EvaluateThisNodeV(sliceOutputValue, sliceInput0Value);
        }

        // this function must be overriden by Max or AveragePoolingNode
        virtual void EvaluateThisNodeV(Matrix<ElemType> &functionValues, const Matrix<ElemType> &input0) = 0;

        virtual void /*ComputationNodeBase::*/Validate(bool isFinalValidationPass) override
        {
            Base::Validate(isFinalValidationPass);

            if (m_horizontalSubsample > m_windowWidth || m_verticalSubsample > m_windowHeight)
                InvalidArgument("PoolingNodeBase: horizontalSubsample must <= windowWidth and verticalSubsample must <= windowHeight.");

            InferMBLayoutFromInputsForStandardCase();
            InferImageDimsFromInputs();

            m_inputSizePerSample = m_inputWidth * m_inputHeight * m_inputChannels;
            m_outputSizePerSample = m_outputWidth * m_outputHeight * m_outputChannels;

            if (Inputs(0)->OperationName() == OperationNameOf(LearnableParameter) && Inputs(0)->GetNumRows() == 0)
                Inputs(0)->Resize(m_inputSizePerSample, Inputs(0)->GetNumCols());

            if (isFinalValidationPass && Inputs(0)->GetNumRows() != m_inputSizePerSample)
                LogicError("each column of input to the MaxPooling node %ls is a sample and should have dimension %d, which is inputWidth * inputHeight * inputChannels", NodeName().c_str(), m_inputSizePerSample);

            //if (Inputs(0)->GetNumRows() == 0)
            //    LogicError("PoolingNodeBase operation: the input node has 0 element.");

<<<<<<< HEAD
            m_functionValues->Resize(m_outputSizePerSample, Inputs(0)->FunctionValues().GetNumCols());
=======
            m_functionValues.Resize(m_outputSizePerSample, Inputs(0)->GetNumCols());
>>>>>>> 5ec80fb0
        }

        virtual void InferImageDimsFromInputs()
        {
            InferImageDimsFromInput(0, false);

            if (m_inputWidth < m_windowWidth || m_inputHeight < m_windowHeight)
                InvalidArgument("PoolingNodeBase: inputWidth must >= windowWidth and inputHeight must >= windowHeight.");

            m_outputWidth = (m_inputWidth - m_windowWidth) / m_horizontalSubsample + 1;
            m_outputHeight = (m_inputHeight - m_windowHeight) / m_verticalSubsample + 1;
            m_outputChannels = m_inputChannels;
        }

        //virtual void AttachInputs(const ComputationNodePtr inputFeature)
        //{
        //    m_children.resize(1);
        //    m_children[0] = inputFeature;
        //}

        virtual void DumpNodeInfo(const bool printValues, File& fstream) const override
        {
            Base::DumpNodeInfo(printValues, fstream);

            char str[4096];
            sprintf(str, "Input[Width:%lu, Height:%lu, Channels:%lu]  \n", m_inputWidth, m_inputHeight, m_inputChannels);
            fstream << string(str);
            sprintf(str, "PoolingWindow[Width:%lu, Height:%lu]  SubSampling[Horizontal:%lu, Vertical:%lu]\n", m_windowWidth, m_windowHeight, m_horizontalSubsample, m_verticalSubsample);
            fstream << string(str);
            sprintf(str, "Output[Width:%lu, Height:%lu, Channels:%lu]  \n", m_outputWidth, m_outputHeight, m_outputChannels);
            fstream << string(str);
            sprintf(str, "TotalSizePerSample[Input:%lu, Output:%lu]  \n", m_inputSizePerSample, m_outputSizePerSample);
            fstream << string(str);
        }

    protected:
        size_t m_windowWidth, m_windowHeight;
        size_t m_horizontalSubsample, m_verticalSubsample;
        size_t m_inputSizePerSample, m_outputSizePerSample;
    };

    // add this at the start of each derived class, to get access to the members of ComputationNode
    // See #define of 'UsingComputationNodeMembersBoilerplate' for more explanation.
#define UsingPoolingNodeBaseMembers UsingComputationNodeMembersBoilerplate; \
    protected:  \
        using Base::m_windowWidth; using Base::m_windowHeight; using Base::m_horizontalSubsample; using Base::m_verticalSubsample; using Base::m_inputSizePerSample; using Base::m_outputSizePerSample; \
    public:

    // -----------------------------------------------------------------------
    // MaxPoolingNode
    // -----------------------------------------------------------------------

    template<class ElemType>
    class MaxPoolingNode : public PoolingNodeBase<ElemType>
    {
        typedef PoolingNodeBase<ElemType> Base; UsingPoolingNodeBaseMembers;
        static const std::wstring TypeName() { return L"MaxPooling"; }
    public:
<<<<<<< HEAD
        virtual ComputationNode<ElemType> * NewThis(DEVICEID_TYPE deviceId, const wstring & name) { return new typename std::remove_reference<decltype(*this)>::type(deviceId, name); }
=======
>>>>>>> 5ec80fb0
        MaxPoolingNode(DEVICEID_TYPE deviceId, const wstring & name) : Base(deviceId, name) { }
        MaxPoolingNode(DEVICEID_TYPE deviceId, const wstring & name, const size_t windowWidth, const size_t windowHeight, const size_t horizontalSubsample, const size_t verticalSubsample) :
            Base(deviceId, name, windowWidth, windowHeight, horizontalSubsample, verticalSubsample)
        { }

        /*implement*/ void ComputeInputPartialV(const Matrix<ElemType> &gradientValues, Matrix<ElemType> &inputGradientValues, const Matrix<ElemType> &input0, const Matrix<ElemType> &functionValues)
        {
            inputGradientValues.AddMaxPoolingGradient(gradientValues, input0, functionValues, m_inputChannels,
                                                      m_inputWidth, m_inputHeight, m_inputSizePerSample, 
                                                      m_outputWidth, m_outputHeight, m_outputSizePerSample, 
                                                      m_windowWidth, m_windowHeight, m_horizontalSubsample, m_verticalSubsample);
        }

        /*implement*/ void EvaluateThisNodeV(Matrix<ElemType> &functionValues, const Matrix<ElemType> &input0)
        {
            functionValues.AssignMaxPoolingResult(input0, m_inputChannels,
                                                  m_inputWidth, m_inputHeight, m_inputSizePerSample, 
                                                  m_outputWidth, m_outputHeight, m_outputSizePerSample, 
                                                  m_windowWidth, m_windowHeight, m_horizontalSubsample, m_verticalSubsample);
        }
    };

    template class MaxPoolingNode<float>; 
    template class MaxPoolingNode<double>;    

    // -----------------------------------------------------------------------
    // AveragePoolingNode
    // -----------------------------------------------------------------------

    template<class ElemType>
    class AveragePoolingNode : public PoolingNodeBase<ElemType>
    {
        typedef PoolingNodeBase<ElemType> Base; UsingPoolingNodeBaseMembers;
        static const std::wstring TypeName() { return L"AveragePooling"; }
    public:
<<<<<<< HEAD
        virtual ComputationNode<ElemType> * NewThis(DEVICEID_TYPE deviceId, const wstring & name) { return new typename std::remove_reference<decltype(*this)>::type(deviceId, name); }
=======
>>>>>>> 5ec80fb0
        AveragePoolingNode(DEVICEID_TYPE deviceId, const wstring & name) : Base(deviceId, name) { }
        AveragePoolingNode(DEVICEID_TYPE deviceId, const wstring & name, const size_t windowWidth, const size_t windowHeight, const size_t horizontalSubsample, const size_t verticalSubsample) :
            Base(deviceId, name, windowWidth, windowHeight, horizontalSubsample, verticalSubsample)
        { }

        /*implement*/ void ComputeInputPartialV(const Matrix<ElemType> &gradientValues, Matrix<ElemType> &inputGradientValues, const Matrix<ElemType> &/*input0*/, const Matrix<ElemType> &/*functionValues*/)
        {
            inputGradientValues.AddAveragePoolingGradient(gradientValues, m_inputChannels,
                                                          m_inputWidth, m_inputHeight, m_inputSizePerSample, 
                                                          m_outputWidth, m_outputHeight, m_outputSizePerSample, 
                                                          m_windowWidth, m_windowHeight, m_horizontalSubsample, m_verticalSubsample);
        }

        /*implement*/ void EvaluateThisNodeV(Matrix<ElemType> &functionValues, const Matrix<ElemType> &input0)
        {
            functionValues.AssignAveragePoolingResult(input0, m_inputChannels,
                                                      m_inputWidth, m_inputHeight, m_inputSizePerSample, 
                                                      m_outputWidth, m_outputHeight, m_outputSizePerSample, 
                                                      m_windowWidth, m_windowHeight, m_horizontalSubsample, m_verticalSubsample);
        }
    };

    template class AveragePoolingNode<float>; 
    template class AveragePoolingNode<double>;    

}}}<|MERGE_RESOLUTION|>--- conflicted
+++ resolved
@@ -38,10 +38,6 @@
         typedef ComputationNode<ElemType> Base; UsingComputationNodeMembersBoilerplate;
         static const std::wstring TypeName() { return L"Convolution"; }
     public:
-<<<<<<< HEAD
-        virtual ComputationNode<ElemType> * NewThis(DEVICEID_TYPE deviceId, const wstring & name) { return new typename std::remove_reference<decltype(*this)>::type(deviceId, name); }
-=======
->>>>>>> 5ec80fb0
         ConvolutionNode(DEVICEID_TYPE deviceId, const wstring & name) :
             Base(deviceId, name),
             m_tempMatrix(deviceId),
@@ -216,14 +212,9 @@
 
         virtual void /*ComputationNode::*/EvaluateThisNode(const FrameRange & frameRange) override
         {
-<<<<<<< HEAD
-            Matrix<ElemType> sliceInput1Value = Inputs(1)->FunctionValues().FrameSlice(frameRange/*TODO: delete the next two parameters*/, frameRange.t() * m_samplesInRecurrentStep, m_samplesInRecurrentStep);
-            Matrix<ElemType> sliceOutputValue = m_functionValues->FrameSlice(frameRange/*TODO: delete the next two parameters*/, frameRange.t() * m_samplesInRecurrentStep, m_samplesInRecurrentStep);
-=======
             //if (frameRange.IsAllFrames()) { EvaluateThisNodeMap(); return; }
             Matrix<ElemType> sliceInput1Value = Inputs(1)->ValueSlice(frameRange/*TODO: delete this:*/.Check(frameRange.t() * GetNumParallelSequences(), GetNumParallelSequences(), m_pMBLayout));
             Matrix<ElemType> sliceOutputValue = ValueSlice(frameRange/*TODO: delete this:*/.Check(frameRange.t() * GetNumParallelSequences(), GetNumParallelSequences(), m_pMBLayout));
->>>>>>> 5ec80fb0
             EvaluateThisNodeS(sliceOutputValue, Inputs(0)->FunctionValues(), sliceInput1Value, m_tempMatrix);
         }
 
@@ -441,13 +432,8 @@
             Matrix<ElemType> sliceInput0Grad = Inputs(0)->GradientSlice(frameRange/*TODO: delete this:*/.Check(frameRange.t() * GetNumParallelSequences(), GetNumParallelSequences(), m_pMBLayout));
             Matrix<ElemType> sliceOutputGrad = GradientSlice(frameRange/*TODO: delete this:*/.Check(frameRange.t() * GetNumParallelSequences(), GetNumParallelSequences(), m_pMBLayout));
 
-<<<<<<< HEAD
-            Matrix<ElemType> sliceInput0Value = Inputs(0)->FunctionValues().FrameSlice(frameRange/*TODO: delete the next two parameters*/, frameRange.t() * m_samplesInRecurrentStep, m_samplesInRecurrentStep);
+            Matrix<ElemType> sliceInput0Value = Inputs(0)->ValueSlice(frameRange/*TODO: delete this:*/.Check(frameRange.t() * GetNumParallelSequences(), GetNumParallelSequences(), m_pMBLayout));
             Matrix<ElemType> sliceOutputValue = m_functionValues->FrameSlice(frameRange/*TODO: delete the next two parameters*/, frameRange.t() * m_samplesInRecurrentStep, m_samplesInRecurrentStep);
-=======
-            Matrix<ElemType> sliceInput0Value = Inputs(0)->ValueSlice(frameRange/*TODO: delete this:*/.Check(frameRange.t() * GetNumParallelSequences(), GetNumParallelSequences(), m_pMBLayout));
-            Matrix<ElemType> sliceOutputValue = ValueSlice(frameRange/*TODO: delete this:*/.Check(frameRange.t() * GetNumParallelSequences(), GetNumParallelSequences(), m_pMBLayout));
->>>>>>> 5ec80fb0
 
             ComputeInputPartialV(sliceOutputGrad, sliceInput0Grad, sliceInput0Value, sliceOutputValue);
         }
@@ -457,14 +443,9 @@
 
         virtual void /*ComputationNode::*/EvaluateThisNode(const FrameRange & frameRange) override
         {
-<<<<<<< HEAD
-            Matrix<ElemType> sliceInput0Value = Inputs(0)->FunctionValues().FrameSlice(frameRange/*TODO: delete the next two parameters*/, frameRange.t() * m_samplesInRecurrentStep, m_samplesInRecurrentStep);
-            Matrix<ElemType> sliceOutputValue = m_functionValues->FrameSlice(frameRange/*TODO: delete the next two parameters*/, frameRange.t() * m_samplesInRecurrentStep, m_samplesInRecurrentStep);
-=======
             //if (frameRange.IsAllFrames()) { EvaluateThisNodeMap(); return; }
             Matrix<ElemType> sliceInput0Value = Inputs(0)->ValueSlice(frameRange/*TODO: delete this:*/.Check(frameRange.t() * GetNumParallelSequences(), GetNumParallelSequences(), m_pMBLayout));
             Matrix<ElemType> sliceOutputValue = ValueSlice(frameRange/*TODO: delete this:*/.Check(frameRange.t() * GetNumParallelSequences(), GetNumParallelSequences(), m_pMBLayout));
->>>>>>> 5ec80fb0
             EvaluateThisNodeV(sliceOutputValue, sliceInput0Value);
         }
 
@@ -493,11 +474,7 @@
             //if (Inputs(0)->GetNumRows() == 0)
             //    LogicError("PoolingNodeBase operation: the input node has 0 element.");
 
-<<<<<<< HEAD
-            m_functionValues->Resize(m_outputSizePerSample, Inputs(0)->FunctionValues().GetNumCols());
-=======
-            m_functionValues.Resize(m_outputSizePerSample, Inputs(0)->GetNumCols());
->>>>>>> 5ec80fb0
+            m_functionValues->Resize(m_outputSizePerSample, Inputs(0)->GetNumCols());
         }
 
         virtual void InferImageDimsFromInputs()
@@ -556,10 +533,6 @@
         typedef PoolingNodeBase<ElemType> Base; UsingPoolingNodeBaseMembers;
         static const std::wstring TypeName() { return L"MaxPooling"; }
     public:
-<<<<<<< HEAD
-        virtual ComputationNode<ElemType> * NewThis(DEVICEID_TYPE deviceId, const wstring & name) { return new typename std::remove_reference<decltype(*this)>::type(deviceId, name); }
-=======
->>>>>>> 5ec80fb0
         MaxPoolingNode(DEVICEID_TYPE deviceId, const wstring & name) : Base(deviceId, name) { }
         MaxPoolingNode(DEVICEID_TYPE deviceId, const wstring & name, const size_t windowWidth, const size_t windowHeight, const size_t horizontalSubsample, const size_t verticalSubsample) :
             Base(deviceId, name, windowWidth, windowHeight, horizontalSubsample, verticalSubsample)
@@ -595,10 +568,6 @@
         typedef PoolingNodeBase<ElemType> Base; UsingPoolingNodeBaseMembers;
         static const std::wstring TypeName() { return L"AveragePooling"; }
     public:
-<<<<<<< HEAD
-        virtual ComputationNode<ElemType> * NewThis(DEVICEID_TYPE deviceId, const wstring & name) { return new typename std::remove_reference<decltype(*this)>::type(deviceId, name); }
-=======
->>>>>>> 5ec80fb0
         AveragePoolingNode(DEVICEID_TYPE deviceId, const wstring & name) : Base(deviceId, name) { }
         AveragePoolingNode(DEVICEID_TYPE deviceId, const wstring & name, const size_t windowWidth, const size_t windowHeight, const size_t horizontalSubsample, const size_t verticalSubsample) :
             Base(deviceId, name, windowWidth, windowHeight, horizontalSubsample, verticalSubsample)
