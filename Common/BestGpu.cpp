//
// <copyright file="BestGPU.cpp" company="Microsoft">
//     Copyright (c) Microsoft Corporation.  All rights reserved.
// </copyright>
//

// This file requires the NVML library. Unfortunately, this library does not install an environment variable for locating it.
// On Windows, the SDK gets installed to "c:\Program Files\NVIDIA Corporation\GDK\gdk_win7_amd64_release\nvml" (/include, /lib).
// On Linux, you need to install the deployment kit from https://developer.nvidia.com/gpu-deployment-kit and 
// set NVML_INCLUDE = /the path you installed deployment kit/usr/include/nvidia/gdk

// From the SDK documentation:
// "The NVML library can be found at: %ProgramW6432%\"NVIDIA Corporation"\NVSMI\ on Windows, but will not be added to the path. To dynamically link to NVML, add this path to the PATH environmental variable. To dynamically load NVML, call LoadLibrary with this path."
// "On Linux the NVML library will be found on the standard library path. For 64-bit Linux, both the 32-bit and 64-bit NVML libraries will be installed.

#define _CRT_SECURE_NO_WARNINGS // "secure" CRT not available on all platforms  --add this at the top of all CPP files that give "function or variable may be unsafe" warnings
#include "Platform.h"
#include "BestGpu.h"
#include "commandArgUtil.h" // for ConfigParameters
#ifndef CPUONLY
#pragma comment (lib, "cudart.lib")
#include <cuda_runtime.h>
#include <nvml.h>                   // note: expected at "c:\Program Files\NVIDIA Corporation\GDK\gdk_win7_amd64_release\nvml\include" (Windows) and /the path you installed deployment kit/usr/include/nvidia/gdk (Linux)
#pragma comment (lib, "nvml.lib")   // note: expected at "c:\Program Files\NVIDIA Corporation\GDK\gdk_win7_amd64_release\nvml\lib" (Windows) and /the path you installed deployment kit/usr/include/nvidia/gdk (Linux)
#include <vector>
#endif
#include "CommonMatrix.h" // for CPUDEVICE and AUTOPLACEMATRIX

#ifndef CPUONLY  // #define this to disable GPUs

// CUDA-C includes
#include <cuda.h>
#ifdef __WINDOWS__
#include <windows.h>
#include <Delayimp.h>
#include <Shlobj.h>
#define PATH_DELIMITER '\\'
#elif defined(__UNIX__)
#define PATH_DELIMITER '/'
#endif//__WINDOWS__
#include <stdio.h>

#ifdef MPI_SUPPORT
#include "mpi.h"
#endif
#include <memory>

#include "CrossProcessMutex.h"

extern int mpiRank;
extern int mpiNumProcesses;

// ---------------------------------------------------------------------------
// BestGpu class
// ---------------------------------------------------------------------------

namespace Microsoft { namespace MSR { namespace CNTK {

struct ProcessorData
{
    int cores;
    nvmlMemory_t memory;
    nvmlUtilization_t utilization;
    cudaDeviceProp deviceProp;
    size_t cudaFreeMem;
    size_t cudaTotalMem;
    bool dbnFound;
    bool cnFound;
    int deviceId; // the deviceId (cuda side) for this processor
};

enum BestGpuFlags
{
    bestGpuNormal = 0,
    bestGpuAvoidSharing = 1, // don't share with other known machine learning Apps (cl.exe/dbn.exe)
    bestGpuFavorMemory = 2, // favor memory
    bestGpuFavorUtilization = 4, // favor low utilization
    bestGpuFavorSpeed = 8, // favor fastest processor
    bestGpuExclusiveLock = 16, // obtain mutex for selected GPU
    bestGpuRequery = 256, // rerun the last query, updating statistics
};

class BestGpu
{
    std::map<int, std::unique_ptr<CrossProcessMutex>> m_GPUMutex;
private:
    bool m_initialized; // initialized
    bool m_nvmlData; // nvml Data is valid
    bool m_cudaData; // cuda Data is valid
    int m_deviceCount; // how many devices are available?
    int m_queryCount; // how many times have we queried the usage counters?
    BestGpuFlags m_lastFlags; // flag state at last query
    int m_lastCount; // count of devices (with filtering of allowed Devices)
    std::vector<ProcessorData*> m_procData;
    int m_allowedDevices; // bitfield of allowed devices
    void GetCudaProperties();
    void GetNvmlData();
    void QueryNvmlData();

public:
    BestGpu() : m_initialized(false), m_nvmlData(false), m_cudaData(false), m_deviceCount(0), m_queryCount(0),
        m_lastFlags(bestGpuNormal), m_lastCount(0), m_allowedDevices(-1)
    {
        Init();
    }
    ~BestGpu();
    void Init();
    void SetAllowedDevices(const std::vector<int>& devices); // only allow certain GPUs
    bool DeviceAllowed(int device);
    void DisallowDevice(int device) { m_allowedDevices &= ~(1 << device); }
    void AllowAll(); // reset to allow all GPUs (no allowed list)
    bool UseMultiple(); // using multiple GPUs?
    int GetDevice(BestGpuFlags flags = bestGpuNormal); // get a single device
    static const int AllDevices = -1;  // can be used to specify all GPUs in GetDevices() call
    static const int RequeryDevices = -2;  // Requery refreshing statistics and picking the same number as last query
    std::vector<int> GetDevices(int number = AllDevices, BestGpuFlags flags = bestGpuNormal ); // get multiple devices
private:
	bool LockDevice(int deviceID, bool trial=true);
};
    
// DeviceFromConfig - Parse 'deviceId' config parameter to determine what type of behavior is desired
//Symbol - Meaning
// Auto - automatically pick a single GPU based on ?BestGpu? score
// CPU  - use the CPU
// 0    - or some other single number, use a single GPU with CUDA ID same as the number
// 0:2:3- an array of ids to use, (PTask will only use the specified IDs)
// *3   - a count of GPUs to use (PTask)
// All  - Use all the GPUs (PTask) 
DEVICEID_TYPE DeviceFromConfig(const ConfigParameters& config)
{
    static BestGpu* g_bestGpu = NULL;
    static DEVICEID_TYPE deviceId = CPUDEVICE;

    ConfigValue val = config("deviceId", "auto");
	ConfigValue bLockGPUstr = config("LockGPU", "true");
	bool bLockGPU = bLockGPUstr;

    //recommend to use CPU. Adding -1 for backward compatability
    if (!_stricmp(val.c_str(), "CPU") || !_stricmp(val.c_str(), "-1"))
    {
        return CPUDEVICE;
    }

    // potential GPU device, so init our class
    if (g_bestGpu == NULL)
    {
        g_bestGpu = new BestGpu();
    }
    else if (bLockGPU && deviceId >= 0)
    {
        return deviceId;   
    }  

    if (!_stricmp(val.c_str(), "Auto"))
    {
#ifdef MPI_SUPPORT
        // make sure deviceId is unique among processes on the same machine
        g_bestGpu->AllowAll();
        std::string MyName(getenv("COMPUTERNAME"));
        for (int i = 0; i < mpiNumProcesses; i++)
        {
            DEVICEID_TYPE yourDeviceId = deviceId;
            if (mpiRank == i)
            {
                std::vector<int> devices = g_bestGpu->GetDevices(1);
                deviceId = yourDeviceId = (DEVICEID_TYPE)devices[0];
            }
            MPI_Bcast(&yourDeviceId, 1, MPI_INT, i, MPI_COMM_WORLD);
            {
                INT32 YourSize = (INT32)MyName.length();
                MPI_Bcast(&YourSize,1,MPI_INT,i,MPI_COMM_WORLD);
                vector<char> YourName(YourSize+1);
                if (mpiRank == i)
                    copy(MyName.begin(), MyName.end(), YourName.begin());
                MPI_Bcast(YourName.data(), YourSize + 1, MPI_CHAR, i, MPI_COMM_WORLD);
                if (mpiRank != i)
                {
                    if (!_strcmpi(MyName.data(), YourName.data()))
                    {
                        g_bestGpu->DisallowDevice(yourDeviceId);
                    }
                }
            }
        }
#else
        deviceId = (DEVICEID_TYPE)
            g_bestGpu->GetDevice(BestGpuFlags(bLockGPU ? (bestGpuAvoidSharing | bestGpuExclusiveLock) : bestGpuAvoidSharing));
#endif
    }
    else if (!_stricmp(val.c_str(), "All"))
    {
        std::vector<int> devices =
            g_bestGpu->GetDevices(BestGpu::AllDevices, BestGpuFlags(bLockGPU ? bestGpuNormal | bestGpuExclusiveLock : bestGpuNormal));
        deviceId = (DEVICEID_TYPE)devices[0];
    }
    else if (val.size() == 2 && val[0] == '*' && isdigit(val[1]))
    {
        int number = (int)(val[1] - '0');
        std::vector<int> devices =
            g_bestGpu->GetDevices(number, BestGpuFlags(bLockGPU ? bestGpuNormal | bestGpuExclusiveLock : bestGpuNormal));
        deviceId = (DEVICEID_TYPE)devices[0];
    }
    else
    {
        ConfigArray arr = val;
        if (arr.size() == 1)
        {
            deviceId = arr[0];
        }
        else
        {
            argvector<int> allowed = arr;
            g_bestGpu->SetAllowedDevices(allowed);

            std::vector<int> devices =
                g_bestGpu->GetDevices(BestGpu::AllDevices, BestGpuFlags(bLockGPU ? bestGpuNormal | bestGpuExclusiveLock : bestGpuNormal));
            deviceId = (DEVICEID_TYPE)devices[0];
        }
    }
    return deviceId;
}

// !!!!This is from helper_cuda.h which comes with CUDA samples!!!! Consider if it is beneficial to just include all helper_cuda.h
// TODO: This is duplicated in GPUMatrix.cu
// Beginning of GPU Architecture definitions
inline int _ConvertSMVer2Cores(int major, int minor)
{
    // Defines for GPU Architecture types (using the SM version to determine the # of cores per SM
    typedef struct
    {
        int SM; // 0xMm (hexidecimal notation), M = SM Major version, and m = SM minor version
        int Cores;
    } sSMtoCores;

    sSMtoCores nGpuArchCoresPerSM[] =
    {
        { 0x10,  8 }, // Tesla Generation (SM 1.0) G80 class
        { 0x11,  8 }, // Tesla Generation (SM 1.1) G8x class
        { 0x12,  8 }, // Tesla Generation (SM 1.2) G9x class
        { 0x13,  8 }, // Tesla Generation (SM 1.3) GT200 class
        { 0x20, 32 }, // Fermi Generation (SM 2.0) GF100 class
        { 0x21, 48 }, // Fermi Generation (SM 2.1) GF10x class
        { 0x30, 192}, // Kepler Generation (SM 3.0) GK10x class
        { 0x35, 192}, // Kepler Generation (SM 3.5) GK11x class
        {   -1, -1 }
    };

    int index = 0;

    while (nGpuArchCoresPerSM[index].SM != -1)
    {
        if (nGpuArchCoresPerSM[index].SM == ((major << 4) + minor))
        {
            return nGpuArchCoresPerSM[index].Cores;
        }

        index++;
    }

    return nGpuArchCoresPerSM[7].Cores;
}

void BestGpu::GetCudaProperties()
{
    if (m_cudaData)
        return;

    int dev = 0;

    for (ProcessorData* pd : m_procData)
    {
        cudaSetDevice(dev);
        pd->deviceId = dev;
        cudaGetDeviceProperties(&pd->deviceProp, dev);
        size_t free;
        size_t total;
        cudaMemGetInfo(&free, &total);
        pd->cores = _ConvertSMVer2Cores(pd->deviceProp.major, pd->deviceProp.minor) * pd->deviceProp.multiProcessorCount;
        pd->cudaFreeMem = free;
        pd->cudaTotalMem = total;
        dev++;
        cudaDeviceReset();
    }
    m_cudaData = m_procData.size() > 0;
}

void BestGpu::Init()
{
    if (m_initialized)
        return;

    //get the count of objects
    cudaError_t err =
    cudaGetDeviceCount(&m_deviceCount);
    // TODO: use CUDA_CALL here
    if (err != cudaSuccess)
    {
        const char* errmsg = cudaGetErrorString(err);
        fprintf(stderr, "!!!!!!!!CUDA EXCEPTION: %s\n", errmsg);
        throw std::runtime_error(errmsg);
    }



    ProcessorData pdEmpty = { 0 };
    for (int i = 0; i < m_deviceCount; i++)
    {
        ProcessorData* data = new ProcessorData();
        *data = pdEmpty;
        m_procData.push_back(data);
    }

    if (m_deviceCount > 0)
    {
        GetCudaProperties();
        GetNvmlData();
    }
    m_initialized = true;
}


BestGpu::~BestGpu()
{
    for (ProcessorData* data : m_procData)
    {
        delete data;
    }
    m_procData.clear();

    if (m_nvmlData)
    {
        nvmlShutdown();
    }
}

// GetNvmlData - Get data from the Nvidia Management Library
void BestGpu::GetNvmlData()
{
    // if we already did this, or we couldn't initialize the CUDA data, skip it
    if (m_nvmlData || !m_cudaData)
        return;

    // First initialize NVML library
    nvmlReturn_t result = nvmlInit();
    if (NVML_SUCCESS != result)
    {
        return;
    }

    QueryNvmlData();
}

// GetDevice - Determine the best device ID to use
// bestFlags - flags that modify how the score is calculated
int BestGpu::GetDevice(BestGpuFlags bestFlags)
{
    std::vector<int> best = GetDevices(1, bestFlags);
    return best[0];
}

// SetAllowedDevices - set the allowed devices array up
// devices - vector of allowed devices
void BestGpu::SetAllowedDevices(const std::vector<int>& devices)
{
    m_allowedDevices = 0;
    for (int device : devices)
    {
        m_allowedDevices |= (1 << device);
    }
}

// DeviceAllowed - is a particular device allowed?
// returns: true if the device is allowed, otherwise false
bool BestGpu::DeviceAllowed(int device)
{
    return !!(m_allowedDevices & (1<<device));
}

// AllowAll - Reset the allowed filter to allow all GPUs
void BestGpu::AllowAll()
{
    m_allowedDevices = -1; // set all bits
}

// UseMultiple - Are we using multiple GPUs?
// returns: true if more than one GPU was returned in last call
bool BestGpu::UseMultiple()
{
    return m_lastCount > 1;
}

// GetDevices - Determine the best device IDs to use
// number - how many devices do we want?
// bestFlags - flags that modify how the score is calculated
std::vector<int> BestGpu::GetDevices(int number, BestGpuFlags p_bestFlags)
{
    BestGpuFlags bestFlags = p_bestFlags;

    // if they want all devices give them eveything we have
    if (number == AllDevices)
        number = max(m_deviceCount, 1);
    else if (number == RequeryDevices)
    {
        number = m_lastCount;
    }

    // create the initial array, initialized to all CPU
    std::vector<int> best(m_deviceCount, -1);
    std::vector<double> scores(m_deviceCount, -1.0);

    // if no GPUs were found, we should use the CPU
    if (m_procData.size() == 0)
    {
        best.clear();
        best.push_back(-1); // default to CPU
        return best;
    }

    // get latest data
    QueryNvmlData();

    double utilGpuW = 0.15;
    double utilMemW = 0.1;
    double speedW = 0.2;
    double freeMemW = 0.2;
    double mlAppRunningW = 0.2;

    // if it's a requery, just use the same flags as last time
    if (bestFlags & bestGpuRequery)
        bestFlags = m_lastFlags;

    // adjust weights if necessary
    if (bestFlags&bestGpuAvoidSharing)
    {
        mlAppRunningW *= 3;
    }
    if (bestFlags&bestGpuFavorMemory) // favor memory
    {
        freeMemW *= 2;
    }
    if (bestFlags&bestGpuFavorUtilization) // favor low utilization
    {
        utilGpuW *= 2;
        utilMemW *= 2;
    }
    if (bestFlags&bestGpuFavorSpeed) // favor fastest processor
    {
        speedW *= 2;
    }

    for (ProcessorData* pd : m_procData)
    {
        double score = 0.0;

        if (!DeviceAllowed(pd->deviceId))
            continue;

        // GPU utilization score
        score = (1.0 - pd->utilization.gpu / 75.0f) * utilGpuW;
        score += (1.0 - pd->utilization.memory / 60.0f) * utilMemW;
        score += pd->cores / 1000.0f * speedW;
        double mem = pd->memory.free / (double)pd->memory.total;
        // if it's not a tcc driver, then it's WDDM driver and values will be off because windows allocates all the memory from the nvml point of view
        if (!pd->deviceProp.tccDriver)
            mem = pd->cudaFreeMem / (double)pd->cudaTotalMem;
        score += mem * freeMemW;
        score += ((pd->cnFound || pd->dbnFound) ? 0 : 1)*mlAppRunningW;
        for (int i = 0; i < best.size(); i++)
        {
            // look for a better score
            if (score > scores[i])
            {
                // make room for this score in the correct location (insertion sort)
                for (int j = (int)best.size() - 1; j > i; --j)
                {
                    scores[j] = scores[j - 1];
                    best[j] = best[j - 1];
                }
                scores[i] = score;
                best[i] = pd->deviceId;
                break;
            }
        }
    }

    // now get rid of any extra empty slots and disallowed devices
    for (int j = (int)best.size() - 1; j > 0; --j)
    {
        // if this device is not allowed, or never was set remove it
        if (best[j] == -1)
            best.pop_back();
        else
            break;
    }

    // this code allows only one process to run concurrently on a machine
    CrossProcessMutex deviceAllocationLock("DBN.exe GPGPU querying lock");
    
    if (!deviceAllocationLock.Acquire((bestFlags & bestGpuExclusiveLock) != 0))  // failure  --this should not really happen
        throw std::runtime_error("DeviceFromConfig: unexpected failure");
    
    {
	// even if user do not want to lock the GPU, we still need to check whether a particular GPU is locked or not, 
	// to respect other users' exclusive lock.

		vector<int> bestAndAvaialbe; 
		for (auto i : best)
		{
			if (LockDevice(i, true))
			{
				// available
				bestAndAvaialbe.push_back(i);
			}
		}
		best = bestAndAvaialbe;
		if (best.size() > number)
		{
			best.resize(number);
		}
	}

    // save off the last values for future requeries
    m_lastFlags = bestFlags;
    m_lastCount = (int)best.size();

    // if we eliminated all GPUs, use CPU
    if (best.size() == 0)
    {
        best.push_back(-1);
    }

    for (int z = 0; z<best.size() && z < number; z++)
    {
        LockDevice(best[z], false);
    }

    return best; // return the array of the best GPUs
}

// QueryNvmlData - Query data from the Nvidia Management Library, and accumulate counters
void BestGpu::QueryNvmlData()
{
    if (!m_cudaData)
        return;

    for (int i = 0; i < m_deviceCount; i++)
    {
        nvmlDevice_t device;
        nvmlPciInfo_t pci;
        nvmlMemory_t memory;
        nvmlUtilization_t utilization;

        // Query for device handle to perform operations on a device
        nvmlReturn_t result = nvmlDeviceGetHandleByIndex(i, &device);
        if (NVML_SUCCESS != result)
        {
            return;
        }

        // pci.busId is very useful to know which device physically you're talking to
        // Using PCI identifier you can also match nvmlDevice handle to CUDA device.
        result = nvmlDeviceGetPciInfo(device, &pci);
        if (NVML_SUCCESS != result)
        {
            return;
        }

        ProcessorData* curPd = NULL;
        for (ProcessorData* pd : m_procData)
        {
            if (pd->deviceProp.pciBusID == (int)pci.bus)
            {
                curPd = pd;
                break;
            }
        }

        if (curPd == NULL)
            continue;

        // Get the memory usage, will only work for TCC drivers
        result = nvmlDeviceGetMemoryInfo(device, &memory);
        if (NVML_SUCCESS != result)
        {
            return;
        }
        curPd->memory = memory;

        // Get the memory usage, will only work for TCC drivers
        result = nvmlDeviceGetUtilizationRates(device, &utilization);
        if (NVML_SUCCESS != result)
        {
            return;
        }
        if (m_queryCount)
        {
            // average, slightly overweighting the most recent query
            curPd->utilization.gpu = (curPd->utilization.gpu*m_queryCount + utilization.gpu * 2) / (m_queryCount + 2);
            curPd->utilization.memory = (curPd->utilization.memory*m_queryCount + utilization.memory * 2) / (m_queryCount + 2);
        }
        else
        {
            curPd->utilization = utilization;
        }
        m_queryCount++;

        unsigned size = 0;
        result = nvmlDeviceGetComputeRunningProcesses(device, &size, NULL);
        if (size > 0)
        {
            std::vector<nvmlProcessInfo_t> processInfo(size);
            processInfo.resize(size);
            for (nvmlProcessInfo_t info : processInfo)
                info.usedGpuMemory = 0;
            result = nvmlDeviceGetComputeRunningProcesses(device, &size, &processInfo[0]);
            if (NVML_SUCCESS != result)
            {
                return;
            }
            bool cnFound = false;
            bool dbnFound = false;
            for (nvmlProcessInfo_t info : processInfo)
            {
                std::string name;
                name.resize(256);
                unsigned len = (unsigned)name.length();
                nvmlSystemGetProcessName(info.pid, (char*)name.data(), len);
                name.resize(strlen(name.c_str()));
                size_t pos = name.find_last_of(PATH_DELIMITER);
                if (pos != std::string::npos)
                    name = name.substr(pos + 1);
                if (GetCurrentProcessId() == info.pid || name.length() == 0)
                    continue;
                cnFound = (cnFound || (!name.compare("cn.exe")));
                dbnFound = (dbnFound || (!name.compare("dbn.exe")));
            }
            // set values to save
            curPd->cnFound = cnFound;
            curPd->dbnFound = dbnFound;
        }
    }
    m_nvmlData = true;
    return;
}

bool BestGpu::LockDevice(int deviceID, bool trial)
{
    if (deviceID < 0) // don't lock CPU, always return true 
    {
        return true;
    }    
    // ported from dbn.exe, not perfect but it works in practice 
    char buffer[80];
    sprintf (buffer, "DBN.exe GPGPU exclusive lock for device %d", deviceID);
    std::unique_ptr<CrossProcessMutex> mutex(new CrossProcessMutex(buffer));
    if (!mutex->Acquire(false))  // failure  --this should not really happen
    {
        fprintf(stderr, "LockDevice: can't lock the device %d\n", deviceID);
        return false;
    }
    else
    {
        fprintf(stderr, "LockDevice: Capture device %d and lock it for exclusive use\n", deviceID);
        if (!trial)
        {
            m_GPUMutex[deviceID] = std::move(mutex);
        }
    }
    return true;
}

#ifdef _WIN32

// ---------------------------------------------------------------------------
// some interfacing with the Windows DLL system to ensure clean shutdown vs. Delay loading of CUDA DLLs
// ---------------------------------------------------------------------------

// The "notify hook" gets called for every call to the
// Delay load helper.  This allows a user to hook every call and
// skip the Delay load helper entirely.
//
// dliNotify == { dliStartProcessing | dliNotePreLoadLibrary  | dliNotePreGetProc | dliNoteEndProcessing } on this call.

extern "C" INT_PTR WINAPI DelayLoadNofify(
    unsigned        dliNotify,
    PDelayLoadInfo  pdli
    )
{
    // load the library from an alternate path
    if (dliNotify == dliNotePreLoadLibrary && !strcmp(pdli->szDll, "nvml.dll"))
    {
        WCHAR *path;
        WCHAR nvmlPath[MAX_PATH] = { 0 };
        HRESULT hr = SHGetKnownFolderPath(FOLDERID_ProgramFiles, 0, NULL, &path);
        lstrcpy(nvmlPath, path);
        CoTaskMemFree(path);
        if (SUCCEEDED(hr))
        {
            HMODULE module = NULL;
            WCHAR* dllName = L"\\NVIDIA Corporation\\NVSMI\\nvml.dll";
            lstrcat(nvmlPath, dllName);
            module = LoadLibraryEx(nvmlPath, NULL, LOAD_WITH_ALTERED_SEARCH_PATH);
            return (INT_PTR)module;
        }
    }
    // check for failed GetProc, old version of the driver
    if (dliNotify == dliFailGetProc && !strcmp(pdli->szDll, "nvml.dll"))
    {
        char name[256];
        size_t len = strlen(pdli->dlp.szProcName);
        strcpy_s(name, pdli->dlp.szProcName);
        // if the version 2 APIs are not supported, truncate "_v2"
        if (len>3 && name[len-1] == '2')
            name[len-3] = 0;
        FARPROC pfnRet = ::GetProcAddress(pdli->hmodCur, name);
        return (INT_PTR)pfnRet;
    }

    return NULL;
}

ExternC
PfnDliHook __pfnDliNotifyHook2 = (PfnDliHook)DelayLoadNofify;
// This is the failure hook, dliNotify = {dliFailLoadLib|dliFailGetProc}
ExternC
PfnDliHook   __pfnDliFailureHook2 = (PfnDliHook)DelayLoadNofify;
#endif  // _WIN32
}}}

<<<<<<< HEAD
#endif  // CPUONLY
}}}

=======
#endif  // CPUONLY

>>>>>>> da9436d7
<|MERGE_RESOLUTION|>--- conflicted
+++ resolved
@@ -1,737 +1,730 @@
-//
-// <copyright file="BestGPU.cpp" company="Microsoft">
-//     Copyright (c) Microsoft Corporation.  All rights reserved.
-// </copyright>
-//
-
-// This file requires the NVML library. Unfortunately, this library does not install an environment variable for locating it.
-// On Windows, the SDK gets installed to "c:\Program Files\NVIDIA Corporation\GDK\gdk_win7_amd64_release\nvml" (/include, /lib).
-// On Linux, you need to install the deployment kit from https://developer.nvidia.com/gpu-deployment-kit and 
-// set NVML_INCLUDE = /the path you installed deployment kit/usr/include/nvidia/gdk
-
-// From the SDK documentation:
-// "The NVML library can be found at: %ProgramW6432%\"NVIDIA Corporation"\NVSMI\ on Windows, but will not be added to the path. To dynamically link to NVML, add this path to the PATH environmental variable. To dynamically load NVML, call LoadLibrary with this path."
-// "On Linux the NVML library will be found on the standard library path. For 64-bit Linux, both the 32-bit and 64-bit NVML libraries will be installed.
-
-#define _CRT_SECURE_NO_WARNINGS // "secure" CRT not available on all platforms  --add this at the top of all CPP files that give "function or variable may be unsafe" warnings
-#include "Platform.h"
-#include "BestGpu.h"
-#include "commandArgUtil.h" // for ConfigParameters
-#ifndef CPUONLY
-#pragma comment (lib, "cudart.lib")
-#include <cuda_runtime.h>
-#include <nvml.h>                   // note: expected at "c:\Program Files\NVIDIA Corporation\GDK\gdk_win7_amd64_release\nvml\include" (Windows) and /the path you installed deployment kit/usr/include/nvidia/gdk (Linux)
-#pragma comment (lib, "nvml.lib")   // note: expected at "c:\Program Files\NVIDIA Corporation\GDK\gdk_win7_amd64_release\nvml\lib" (Windows) and /the path you installed deployment kit/usr/include/nvidia/gdk (Linux)
-#include <vector>
-#endif
-#include "CommonMatrix.h" // for CPUDEVICE and AUTOPLACEMATRIX
-
-#ifndef CPUONLY  // #define this to disable GPUs
-
-// CUDA-C includes
-#include <cuda.h>
-#ifdef __WINDOWS__
-#include <windows.h>
-#include <Delayimp.h>
-#include <Shlobj.h>
-#define PATH_DELIMITER '\\'
-#elif defined(__UNIX__)
-#define PATH_DELIMITER '/'
-#endif//__WINDOWS__
-#include <stdio.h>
-
-#ifdef MPI_SUPPORT
-#include "mpi.h"
-#endif
-#include <memory>
-
-#include "CrossProcessMutex.h"
-
-extern int mpiRank;
-extern int mpiNumProcesses;
-
-// ---------------------------------------------------------------------------
-// BestGpu class
-// ---------------------------------------------------------------------------
-
-namespace Microsoft { namespace MSR { namespace CNTK {
-
-struct ProcessorData
-{
-    int cores;
-    nvmlMemory_t memory;
-    nvmlUtilization_t utilization;
-    cudaDeviceProp deviceProp;
-    size_t cudaFreeMem;
-    size_t cudaTotalMem;
-    bool dbnFound;
-    bool cnFound;
-    int deviceId; // the deviceId (cuda side) for this processor
-};
-
-enum BestGpuFlags
-{
-    bestGpuNormal = 0,
-    bestGpuAvoidSharing = 1, // don't share with other known machine learning Apps (cl.exe/dbn.exe)
-    bestGpuFavorMemory = 2, // favor memory
-    bestGpuFavorUtilization = 4, // favor low utilization
-    bestGpuFavorSpeed = 8, // favor fastest processor
-    bestGpuExclusiveLock = 16, // obtain mutex for selected GPU
-    bestGpuRequery = 256, // rerun the last query, updating statistics
-};
-
-class BestGpu
-{
-    std::map<int, std::unique_ptr<CrossProcessMutex>> m_GPUMutex;
-private:
-    bool m_initialized; // initialized
-    bool m_nvmlData; // nvml Data is valid
-    bool m_cudaData; // cuda Data is valid
-    int m_deviceCount; // how many devices are available?
-    int m_queryCount; // how many times have we queried the usage counters?
-    BestGpuFlags m_lastFlags; // flag state at last query
-    int m_lastCount; // count of devices (with filtering of allowed Devices)
-    std::vector<ProcessorData*> m_procData;
-    int m_allowedDevices; // bitfield of allowed devices
-    void GetCudaProperties();
-    void GetNvmlData();
-    void QueryNvmlData();
-
-public:
-    BestGpu() : m_initialized(false), m_nvmlData(false), m_cudaData(false), m_deviceCount(0), m_queryCount(0),
-        m_lastFlags(bestGpuNormal), m_lastCount(0), m_allowedDevices(-1)
-    {
-        Init();
-    }
-    ~BestGpu();
-    void Init();
-    void SetAllowedDevices(const std::vector<int>& devices); // only allow certain GPUs
-    bool DeviceAllowed(int device);
-    void DisallowDevice(int device) { m_allowedDevices &= ~(1 << device); }
-    void AllowAll(); // reset to allow all GPUs (no allowed list)
-    bool UseMultiple(); // using multiple GPUs?
-    int GetDevice(BestGpuFlags flags = bestGpuNormal); // get a single device
-    static const int AllDevices = -1;  // can be used to specify all GPUs in GetDevices() call
-    static const int RequeryDevices = -2;  // Requery refreshing statistics and picking the same number as last query
-    std::vector<int> GetDevices(int number = AllDevices, BestGpuFlags flags = bestGpuNormal ); // get multiple devices
-private:
-	bool LockDevice(int deviceID, bool trial=true);
-};
-    
-// DeviceFromConfig - Parse 'deviceId' config parameter to determine what type of behavior is desired
-//Symbol - Meaning
-// Auto - automatically pick a single GPU based on ?BestGpu? score
-// CPU  - use the CPU
-// 0    - or some other single number, use a single GPU with CUDA ID same as the number
-// 0:2:3- an array of ids to use, (PTask will only use the specified IDs)
-// *3   - a count of GPUs to use (PTask)
-// All  - Use all the GPUs (PTask) 
-DEVICEID_TYPE DeviceFromConfig(const ConfigParameters& config)
-{
-    static BestGpu* g_bestGpu = NULL;
-    static DEVICEID_TYPE deviceId = CPUDEVICE;
-
-    ConfigValue val = config("deviceId", "auto");
-	ConfigValue bLockGPUstr = config("LockGPU", "true");
-	bool bLockGPU = bLockGPUstr;
-
-    //recommend to use CPU. Adding -1 for backward compatability
-    if (!_stricmp(val.c_str(), "CPU") || !_stricmp(val.c_str(), "-1"))
-    {
-        return CPUDEVICE;
-    }
-
-    // potential GPU device, so init our class
-    if (g_bestGpu == NULL)
-    {
-        g_bestGpu = new BestGpu();
-    }
-    else if (bLockGPU && deviceId >= 0)
-    {
-        return deviceId;   
-    }  
-
-    if (!_stricmp(val.c_str(), "Auto"))
-    {
-#ifdef MPI_SUPPORT
-        // make sure deviceId is unique among processes on the same machine
-        g_bestGpu->AllowAll();
-        std::string MyName(getenv("COMPUTERNAME"));
-        for (int i = 0; i < mpiNumProcesses; i++)
-        {
-            DEVICEID_TYPE yourDeviceId = deviceId;
-            if (mpiRank == i)
-            {
-                std::vector<int> devices = g_bestGpu->GetDevices(1);
-                deviceId = yourDeviceId = (DEVICEID_TYPE)devices[0];
-            }
-            MPI_Bcast(&yourDeviceId, 1, MPI_INT, i, MPI_COMM_WORLD);
-            {
-                INT32 YourSize = (INT32)MyName.length();
-                MPI_Bcast(&YourSize,1,MPI_INT,i,MPI_COMM_WORLD);
-                vector<char> YourName(YourSize+1);
-                if (mpiRank == i)
-                    copy(MyName.begin(), MyName.end(), YourName.begin());
-                MPI_Bcast(YourName.data(), YourSize + 1, MPI_CHAR, i, MPI_COMM_WORLD);
-                if (mpiRank != i)
-                {
-                    if (!_strcmpi(MyName.data(), YourName.data()))
-                    {
-                        g_bestGpu->DisallowDevice(yourDeviceId);
-                    }
-                }
-            }
-        }
-#else
-        deviceId = (DEVICEID_TYPE)
-            g_bestGpu->GetDevice(BestGpuFlags(bLockGPU ? (bestGpuAvoidSharing | bestGpuExclusiveLock) : bestGpuAvoidSharing));
-#endif
-    }
-    else if (!_stricmp(val.c_str(), "All"))
-    {
-        std::vector<int> devices =
-            g_bestGpu->GetDevices(BestGpu::AllDevices, BestGpuFlags(bLockGPU ? bestGpuNormal | bestGpuExclusiveLock : bestGpuNormal));
-        deviceId = (DEVICEID_TYPE)devices[0];
-    }
-    else if (val.size() == 2 && val[0] == '*' && isdigit(val[1]))
-    {
-        int number = (int)(val[1] - '0');
-        std::vector<int> devices =
-            g_bestGpu->GetDevices(number, BestGpuFlags(bLockGPU ? bestGpuNormal | bestGpuExclusiveLock : bestGpuNormal));
-        deviceId = (DEVICEID_TYPE)devices[0];
-    }
-    else
-    {
-        ConfigArray arr = val;
-        if (arr.size() == 1)
-        {
-            deviceId = arr[0];
-        }
-        else
-        {
-            argvector<int> allowed = arr;
-            g_bestGpu->SetAllowedDevices(allowed);
-
-            std::vector<int> devices =
-                g_bestGpu->GetDevices(BestGpu::AllDevices, BestGpuFlags(bLockGPU ? bestGpuNormal | bestGpuExclusiveLock : bestGpuNormal));
-            deviceId = (DEVICEID_TYPE)devices[0];
-        }
-    }
-    return deviceId;
-}
-
-// !!!!This is from helper_cuda.h which comes with CUDA samples!!!! Consider if it is beneficial to just include all helper_cuda.h
-// TODO: This is duplicated in GPUMatrix.cu
-// Beginning of GPU Architecture definitions
-inline int _ConvertSMVer2Cores(int major, int minor)
-{
-    // Defines for GPU Architecture types (using the SM version to determine the # of cores per SM
-    typedef struct
-    {
-        int SM; // 0xMm (hexidecimal notation), M = SM Major version, and m = SM minor version
-        int Cores;
-    } sSMtoCores;
-
-    sSMtoCores nGpuArchCoresPerSM[] =
-    {
-        { 0x10,  8 }, // Tesla Generation (SM 1.0) G80 class
-        { 0x11,  8 }, // Tesla Generation (SM 1.1) G8x class
-        { 0x12,  8 }, // Tesla Generation (SM 1.2) G9x class
-        { 0x13,  8 }, // Tesla Generation (SM 1.3) GT200 class
-        { 0x20, 32 }, // Fermi Generation (SM 2.0) GF100 class
-        { 0x21, 48 }, // Fermi Generation (SM 2.1) GF10x class
-        { 0x30, 192}, // Kepler Generation (SM 3.0) GK10x class
-        { 0x35, 192}, // Kepler Generation (SM 3.5) GK11x class
-        {   -1, -1 }
-    };
-
-    int index = 0;
-
-    while (nGpuArchCoresPerSM[index].SM != -1)
-    {
-        if (nGpuArchCoresPerSM[index].SM == ((major << 4) + minor))
-        {
-            return nGpuArchCoresPerSM[index].Cores;
-        }
-
-        index++;
-    }
-
-    return nGpuArchCoresPerSM[7].Cores;
-}
-
-void BestGpu::GetCudaProperties()
-{
-    if (m_cudaData)
-        return;
-
-    int dev = 0;
-
-    for (ProcessorData* pd : m_procData)
-    {
-        cudaSetDevice(dev);
-        pd->deviceId = dev;
-        cudaGetDeviceProperties(&pd->deviceProp, dev);
-        size_t free;
-        size_t total;
-        cudaMemGetInfo(&free, &total);
-        pd->cores = _ConvertSMVer2Cores(pd->deviceProp.major, pd->deviceProp.minor) * pd->deviceProp.multiProcessorCount;
-        pd->cudaFreeMem = free;
-        pd->cudaTotalMem = total;
-        dev++;
-        cudaDeviceReset();
-    }
-    m_cudaData = m_procData.size() > 0;
-}
-
-void BestGpu::Init()
-{
-    if (m_initialized)
-        return;
-
-    //get the count of objects
-    cudaError_t err =
-    cudaGetDeviceCount(&m_deviceCount);
-    // TODO: use CUDA_CALL here
-    if (err != cudaSuccess)
-    {
-        const char* errmsg = cudaGetErrorString(err);
-        fprintf(stderr, "!!!!!!!!CUDA EXCEPTION: %s\n", errmsg);
-        throw std::runtime_error(errmsg);
-    }
-
-
-
-    ProcessorData pdEmpty = { 0 };
-    for (int i = 0; i < m_deviceCount; i++)
-    {
-        ProcessorData* data = new ProcessorData();
-        *data = pdEmpty;
-        m_procData.push_back(data);
-    }
-
-    if (m_deviceCount > 0)
-    {
-        GetCudaProperties();
-        GetNvmlData();
-    }
-    m_initialized = true;
-}
-
-
-BestGpu::~BestGpu()
-{
-    for (ProcessorData* data : m_procData)
-    {
-        delete data;
-    }
-    m_procData.clear();
-
-    if (m_nvmlData)
-    {
-        nvmlShutdown();
-    }
-}
-
-// GetNvmlData - Get data from the Nvidia Management Library
-void BestGpu::GetNvmlData()
-{
-    // if we already did this, or we couldn't initialize the CUDA data, skip it
-    if (m_nvmlData || !m_cudaData)
-        return;
-
-    // First initialize NVML library
-    nvmlReturn_t result = nvmlInit();
-    if (NVML_SUCCESS != result)
-    {
-        return;
-    }
-
-    QueryNvmlData();
-}
-
-// GetDevice - Determine the best device ID to use
-// bestFlags - flags that modify how the score is calculated
-int BestGpu::GetDevice(BestGpuFlags bestFlags)
-{
-    std::vector<int> best = GetDevices(1, bestFlags);
-    return best[0];
-}
-
-// SetAllowedDevices - set the allowed devices array up
-// devices - vector of allowed devices
-void BestGpu::SetAllowedDevices(const std::vector<int>& devices)
-{
-    m_allowedDevices = 0;
-    for (int device : devices)
-    {
-        m_allowedDevices |= (1 << device);
-    }
-}
-
-// DeviceAllowed - is a particular device allowed?
-// returns: true if the device is allowed, otherwise false
-bool BestGpu::DeviceAllowed(int device)
-{
-    return !!(m_allowedDevices & (1<<device));
-}
-
-// AllowAll - Reset the allowed filter to allow all GPUs
-void BestGpu::AllowAll()
-{
-    m_allowedDevices = -1; // set all bits
-}
-
-// UseMultiple - Are we using multiple GPUs?
-// returns: true if more than one GPU was returned in last call
-bool BestGpu::UseMultiple()
-{
-    return m_lastCount > 1;
-}
-
-// GetDevices - Determine the best device IDs to use
-// number - how many devices do we want?
-// bestFlags - flags that modify how the score is calculated
-std::vector<int> BestGpu::GetDevices(int number, BestGpuFlags p_bestFlags)
-{
-    BestGpuFlags bestFlags = p_bestFlags;
-
-    // if they want all devices give them eveything we have
-    if (number == AllDevices)
-        number = max(m_deviceCount, 1);
-    else if (number == RequeryDevices)
-    {
-        number = m_lastCount;
-    }
-
-    // create the initial array, initialized to all CPU
-    std::vector<int> best(m_deviceCount, -1);
-    std::vector<double> scores(m_deviceCount, -1.0);
-
-    // if no GPUs were found, we should use the CPU
-    if (m_procData.size() == 0)
-    {
-        best.clear();
-        best.push_back(-1); // default to CPU
-        return best;
-    }
-
-    // get latest data
-    QueryNvmlData();
-
-    double utilGpuW = 0.15;
-    double utilMemW = 0.1;
-    double speedW = 0.2;
-    double freeMemW = 0.2;
-    double mlAppRunningW = 0.2;
-
-    // if it's a requery, just use the same flags as last time
-    if (bestFlags & bestGpuRequery)
-        bestFlags = m_lastFlags;
-
-    // adjust weights if necessary
-    if (bestFlags&bestGpuAvoidSharing)
-    {
-        mlAppRunningW *= 3;
-    }
-    if (bestFlags&bestGpuFavorMemory) // favor memory
-    {
-        freeMemW *= 2;
-    }
-    if (bestFlags&bestGpuFavorUtilization) // favor low utilization
-    {
-        utilGpuW *= 2;
-        utilMemW *= 2;
-    }
-    if (bestFlags&bestGpuFavorSpeed) // favor fastest processor
-    {
-        speedW *= 2;
-    }
-
-    for (ProcessorData* pd : m_procData)
-    {
-        double score = 0.0;
-
-        if (!DeviceAllowed(pd->deviceId))
-            continue;
-
-        // GPU utilization score
-        score = (1.0 - pd->utilization.gpu / 75.0f) * utilGpuW;
-        score += (1.0 - pd->utilization.memory / 60.0f) * utilMemW;
-        score += pd->cores / 1000.0f * speedW;
-        double mem = pd->memory.free / (double)pd->memory.total;
-        // if it's not a tcc driver, then it's WDDM driver and values will be off because windows allocates all the memory from the nvml point of view
-        if (!pd->deviceProp.tccDriver)
-            mem = pd->cudaFreeMem / (double)pd->cudaTotalMem;
-        score += mem * freeMemW;
-        score += ((pd->cnFound || pd->dbnFound) ? 0 : 1)*mlAppRunningW;
-        for (int i = 0; i < best.size(); i++)
-        {
-            // look for a better score
-            if (score > scores[i])
-            {
-                // make room for this score in the correct location (insertion sort)
-                for (int j = (int)best.size() - 1; j > i; --j)
-                {
-                    scores[j] = scores[j - 1];
-                    best[j] = best[j - 1];
-                }
-                scores[i] = score;
-                best[i] = pd->deviceId;
-                break;
-            }
-        }
-    }
-
-    // now get rid of any extra empty slots and disallowed devices
-    for (int j = (int)best.size() - 1; j > 0; --j)
-    {
-        // if this device is not allowed, or never was set remove it
-        if (best[j] == -1)
-            best.pop_back();
-        else
-            break;
-    }
-
-    // this code allows only one process to run concurrently on a machine
-    CrossProcessMutex deviceAllocationLock("DBN.exe GPGPU querying lock");
-    
-    if (!deviceAllocationLock.Acquire((bestFlags & bestGpuExclusiveLock) != 0))  // failure  --this should not really happen
-        throw std::runtime_error("DeviceFromConfig: unexpected failure");
-    
-    {
-	// even if user do not want to lock the GPU, we still need to check whether a particular GPU is locked or not, 
-	// to respect other users' exclusive lock.
-
-		vector<int> bestAndAvaialbe; 
-		for (auto i : best)
-		{
-			if (LockDevice(i, true))
-			{
-				// available
-				bestAndAvaialbe.push_back(i);
-			}
-		}
-		best = bestAndAvaialbe;
-		if (best.size() > number)
-		{
-			best.resize(number);
-		}
-	}
-
-    // save off the last values for future requeries
-    m_lastFlags = bestFlags;
-    m_lastCount = (int)best.size();
-
-    // if we eliminated all GPUs, use CPU
-    if (best.size() == 0)
-    {
-        best.push_back(-1);
-    }
-
-    for (int z = 0; z<best.size() && z < number; z++)
-    {
-        LockDevice(best[z], false);
-    }
-
-    return best; // return the array of the best GPUs
-}
-
-// QueryNvmlData - Query data from the Nvidia Management Library, and accumulate counters
-void BestGpu::QueryNvmlData()
-{
-    if (!m_cudaData)
-        return;
-
-    for (int i = 0; i < m_deviceCount; i++)
-    {
-        nvmlDevice_t device;
-        nvmlPciInfo_t pci;
-        nvmlMemory_t memory;
-        nvmlUtilization_t utilization;
-
-        // Query for device handle to perform operations on a device
-        nvmlReturn_t result = nvmlDeviceGetHandleByIndex(i, &device);
-        if (NVML_SUCCESS != result)
-        {
-            return;
-        }
-
-        // pci.busId is very useful to know which device physically you're talking to
-        // Using PCI identifier you can also match nvmlDevice handle to CUDA device.
-        result = nvmlDeviceGetPciInfo(device, &pci);
-        if (NVML_SUCCESS != result)
-        {
-            return;
-        }
-
-        ProcessorData* curPd = NULL;
-        for (ProcessorData* pd : m_procData)
-        {
-            if (pd->deviceProp.pciBusID == (int)pci.bus)
-            {
-                curPd = pd;
-                break;
-            }
-        }
-
-        if (curPd == NULL)
-            continue;
-
-        // Get the memory usage, will only work for TCC drivers
-        result = nvmlDeviceGetMemoryInfo(device, &memory);
-        if (NVML_SUCCESS != result)
-        {
-            return;
-        }
-        curPd->memory = memory;
-
-        // Get the memory usage, will only work for TCC drivers
-        result = nvmlDeviceGetUtilizationRates(device, &utilization);
-        if (NVML_SUCCESS != result)
-        {
-            return;
-        }
-        if (m_queryCount)
-        {
-            // average, slightly overweighting the most recent query
-            curPd->utilization.gpu = (curPd->utilization.gpu*m_queryCount + utilization.gpu * 2) / (m_queryCount + 2);
-            curPd->utilization.memory = (curPd->utilization.memory*m_queryCount + utilization.memory * 2) / (m_queryCount + 2);
-        }
-        else
-        {
-            curPd->utilization = utilization;
-        }
-        m_queryCount++;
-
-        unsigned size = 0;
-        result = nvmlDeviceGetComputeRunningProcesses(device, &size, NULL);
-        if (size > 0)
-        {
-            std::vector<nvmlProcessInfo_t> processInfo(size);
-            processInfo.resize(size);
-            for (nvmlProcessInfo_t info : processInfo)
-                info.usedGpuMemory = 0;
-            result = nvmlDeviceGetComputeRunningProcesses(device, &size, &processInfo[0]);
-            if (NVML_SUCCESS != result)
-            {
-                return;
-            }
-            bool cnFound = false;
-            bool dbnFound = false;
-            for (nvmlProcessInfo_t info : processInfo)
-            {
-                std::string name;
-                name.resize(256);
-                unsigned len = (unsigned)name.length();
-                nvmlSystemGetProcessName(info.pid, (char*)name.data(), len);
-                name.resize(strlen(name.c_str()));
-                size_t pos = name.find_last_of(PATH_DELIMITER);
-                if (pos != std::string::npos)
-                    name = name.substr(pos + 1);
-                if (GetCurrentProcessId() == info.pid || name.length() == 0)
-                    continue;
-                cnFound = (cnFound || (!name.compare("cn.exe")));
-                dbnFound = (dbnFound || (!name.compare("dbn.exe")));
-            }
-            // set values to save
-            curPd->cnFound = cnFound;
-            curPd->dbnFound = dbnFound;
-        }
-    }
-    m_nvmlData = true;
-    return;
-}
-
-bool BestGpu::LockDevice(int deviceID, bool trial)
-{
-    if (deviceID < 0) // don't lock CPU, always return true 
-    {
-        return true;
-    }    
-    // ported from dbn.exe, not perfect but it works in practice 
-    char buffer[80];
-    sprintf (buffer, "DBN.exe GPGPU exclusive lock for device %d", deviceID);
-    std::unique_ptr<CrossProcessMutex> mutex(new CrossProcessMutex(buffer));
-    if (!mutex->Acquire(false))  // failure  --this should not really happen
-    {
-        fprintf(stderr, "LockDevice: can't lock the device %d\n", deviceID);
-        return false;
-    }
-    else
-    {
-        fprintf(stderr, "LockDevice: Capture device %d and lock it for exclusive use\n", deviceID);
-        if (!trial)
-        {
-            m_GPUMutex[deviceID] = std::move(mutex);
-        }
-    }
-    return true;
-}
-
-#ifdef _WIN32
-
-// ---------------------------------------------------------------------------
-// some interfacing with the Windows DLL system to ensure clean shutdown vs. Delay loading of CUDA DLLs
-// ---------------------------------------------------------------------------
-
-// The "notify hook" gets called for every call to the
-// Delay load helper.  This allows a user to hook every call and
-// skip the Delay load helper entirely.
-//
-// dliNotify == { dliStartProcessing | dliNotePreLoadLibrary  | dliNotePreGetProc | dliNoteEndProcessing } on this call.
-
-extern "C" INT_PTR WINAPI DelayLoadNofify(
-    unsigned        dliNotify,
-    PDelayLoadInfo  pdli
-    )
-{
-    // load the library from an alternate path
-    if (dliNotify == dliNotePreLoadLibrary && !strcmp(pdli->szDll, "nvml.dll"))
-    {
-        WCHAR *path;
-        WCHAR nvmlPath[MAX_PATH] = { 0 };
-        HRESULT hr = SHGetKnownFolderPath(FOLDERID_ProgramFiles, 0, NULL, &path);
-        lstrcpy(nvmlPath, path);
-        CoTaskMemFree(path);
-        if (SUCCEEDED(hr))
-        {
-            HMODULE module = NULL;
-            WCHAR* dllName = L"\\NVIDIA Corporation\\NVSMI\\nvml.dll";
-            lstrcat(nvmlPath, dllName);
-            module = LoadLibraryEx(nvmlPath, NULL, LOAD_WITH_ALTERED_SEARCH_PATH);
-            return (INT_PTR)module;
-        }
-    }
-    // check for failed GetProc, old version of the driver
-    if (dliNotify == dliFailGetProc && !strcmp(pdli->szDll, "nvml.dll"))
-    {
-        char name[256];
-        size_t len = strlen(pdli->dlp.szProcName);
-        strcpy_s(name, pdli->dlp.szProcName);
-        // if the version 2 APIs are not supported, truncate "_v2"
-        if (len>3 && name[len-1] == '2')
-            name[len-3] = 0;
-        FARPROC pfnRet = ::GetProcAddress(pdli->hmodCur, name);
-        return (INT_PTR)pfnRet;
-    }
-
-    return NULL;
-}
-
-ExternC
-PfnDliHook __pfnDliNotifyHook2 = (PfnDliHook)DelayLoadNofify;
-// This is the failure hook, dliNotify = {dliFailLoadLib|dliFailGetProc}
-ExternC
-PfnDliHook   __pfnDliFailureHook2 = (PfnDliHook)DelayLoadNofify;
-#endif  // _WIN32
-}}}
-
-<<<<<<< HEAD
-#endif  // CPUONLY
-}}}
-
-=======
-#endif  // CPUONLY
-
->>>>>>> da9436d7
+//
+// <copyright file="BestGPU.cpp" company="Microsoft">
+//     Copyright (c) Microsoft Corporation.  All rights reserved.
+// </copyright>
+//
+
+// This file requires the NVML library. Unfortunately, this library does not install an environment variable for locating it.
+// On Windows, the SDK gets installed to "c:\Program Files\NVIDIA Corporation\GDK\gdk_win7_amd64_release\nvml" (/include, /lib).
+// On Linux, you need to install the deployment kit from https://developer.nvidia.com/gpu-deployment-kit and 
+// set NVML_INCLUDE = /the path you installed deployment kit/usr/include/nvidia/gdk
+
+// From the SDK documentation:
+// "The NVML library can be found at: %ProgramW6432%\"NVIDIA Corporation"\NVSMI\ on Windows, but will not be added to the path. To dynamically link to NVML, add this path to the PATH environmental variable. To dynamically load NVML, call LoadLibrary with this path."
+// "On Linux the NVML library will be found on the standard library path. For 64-bit Linux, both the 32-bit and 64-bit NVML libraries will be installed.
+
+#define _CRT_SECURE_NO_WARNINGS // "secure" CRT not available on all platforms  --add this at the top of all CPP files that give "function or variable may be unsafe" warnings
+#include "Platform.h"
+#include "BestGpu.h"
+#include "commandArgUtil.h" // for ConfigParameters
+#ifndef CPUONLY
+#pragma comment (lib, "cudart.lib")
+#include <cuda_runtime.h>
+#include <nvml.h>                   // note: expected at "c:\Program Files\NVIDIA Corporation\GDK\gdk_win7_amd64_release\nvml\include" (Windows) and /the path you installed deployment kit/usr/include/nvidia/gdk (Linux)
+#pragma comment (lib, "nvml.lib")   // note: expected at "c:\Program Files\NVIDIA Corporation\GDK\gdk_win7_amd64_release\nvml\lib" (Windows) and /the path you installed deployment kit/usr/include/nvidia/gdk (Linux)
+#include <vector>
+#endif
+#include "CommonMatrix.h" // for CPUDEVICE and AUTOPLACEMATRIX
+
+#ifndef CPUONLY  // #define this to disable GPUs
+
+// CUDA-C includes
+#include <cuda.h>
+#ifdef __WINDOWS__
+#include <windows.h>
+#include <Delayimp.h>
+#include <Shlobj.h>
+#define PATH_DELIMITER '\\'
+#elif defined(__UNIX__)
+#define PATH_DELIMITER '/'
+#endif//__WINDOWS__
+#include <stdio.h>
+
+#ifdef MPI_SUPPORT
+#include "mpi.h"
+#endif
+#include <memory>
+
+#include "CrossProcessMutex.h"
+
+extern int mpiRank;
+extern int mpiNumProcesses;
+
+// ---------------------------------------------------------------------------
+// BestGpu class
+// ---------------------------------------------------------------------------
+
+namespace Microsoft { namespace MSR { namespace CNTK {
+
+struct ProcessorData
+{
+    int cores;
+    nvmlMemory_t memory;
+    nvmlUtilization_t utilization;
+    cudaDeviceProp deviceProp;
+    size_t cudaFreeMem;
+    size_t cudaTotalMem;
+    bool dbnFound;
+    bool cnFound;
+    int deviceId; // the deviceId (cuda side) for this processor
+};
+
+enum BestGpuFlags
+{
+    bestGpuNormal = 0,
+    bestGpuAvoidSharing = 1, // don't share with other known machine learning Apps (cl.exe/dbn.exe)
+    bestGpuFavorMemory = 2, // favor memory
+    bestGpuFavorUtilization = 4, // favor low utilization
+    bestGpuFavorSpeed = 8, // favor fastest processor
+    bestGpuExclusiveLock = 16, // obtain mutex for selected GPU
+    bestGpuRequery = 256, // rerun the last query, updating statistics
+};
+
+class BestGpu
+{
+    std::map<int, std::unique_ptr<CrossProcessMutex>> m_GPUMutex;
+private:
+    bool m_initialized; // initialized
+    bool m_nvmlData; // nvml Data is valid
+    bool m_cudaData; // cuda Data is valid
+    int m_deviceCount; // how many devices are available?
+    int m_queryCount; // how many times have we queried the usage counters?
+    BestGpuFlags m_lastFlags; // flag state at last query
+    int m_lastCount; // count of devices (with filtering of allowed Devices)
+    std::vector<ProcessorData*> m_procData;
+    int m_allowedDevices; // bitfield of allowed devices
+    void GetCudaProperties();
+    void GetNvmlData();
+    void QueryNvmlData();
+
+public:
+    BestGpu() : m_initialized(false), m_nvmlData(false), m_cudaData(false), m_deviceCount(0), m_queryCount(0),
+        m_lastFlags(bestGpuNormal), m_lastCount(0), m_allowedDevices(-1)
+    {
+        Init();
+    }
+    ~BestGpu();
+    void Init();
+    void SetAllowedDevices(const std::vector<int>& devices); // only allow certain GPUs
+    bool DeviceAllowed(int device);
+    void DisallowDevice(int device) { m_allowedDevices &= ~(1 << device); }
+    void AllowAll(); // reset to allow all GPUs (no allowed list)
+    bool UseMultiple(); // using multiple GPUs?
+    int GetDevice(BestGpuFlags flags = bestGpuNormal); // get a single device
+    static const int AllDevices = -1;  // can be used to specify all GPUs in GetDevices() call
+    static const int RequeryDevices = -2;  // Requery refreshing statistics and picking the same number as last query
+    std::vector<int> GetDevices(int number = AllDevices, BestGpuFlags flags = bestGpuNormal ); // get multiple devices
+private:
+	bool LockDevice(int deviceID, bool trial=true);
+};
+    
+// DeviceFromConfig - Parse 'deviceId' config parameter to determine what type of behavior is desired
+//Symbol - Meaning
+// Auto - automatically pick a single GPU based on ?BestGpu? score
+// CPU  - use the CPU
+// 0    - or some other single number, use a single GPU with CUDA ID same as the number
+// 0:2:3- an array of ids to use, (PTask will only use the specified IDs)
+// *3   - a count of GPUs to use (PTask)
+// All  - Use all the GPUs (PTask) 
+DEVICEID_TYPE DeviceFromConfig(const ConfigParameters& config)
+{
+    static BestGpu* g_bestGpu = NULL;
+    static DEVICEID_TYPE deviceId = CPUDEVICE;
+
+    ConfigValue val = config("deviceId", "auto");
+	ConfigValue bLockGPUstr = config("LockGPU", "true");
+	bool bLockGPU = bLockGPUstr;
+
+    //recommend to use CPU. Adding -1 for backward compatability
+    if (!_stricmp(val.c_str(), "CPU") || !_stricmp(val.c_str(), "-1"))
+    {
+        return CPUDEVICE;
+    }
+
+    // potential GPU device, so init our class
+    if (g_bestGpu == NULL)
+    {
+        g_bestGpu = new BestGpu();
+    }
+    else if (bLockGPU && deviceId >= 0)
+    {
+        return deviceId;   
+    }  
+
+    if (!_stricmp(val.c_str(), "Auto"))
+    {
+#ifdef MPI_SUPPORT
+        // make sure deviceId is unique among processes on the same machine
+        g_bestGpu->AllowAll();
+        std::string MyName(getenv("COMPUTERNAME"));
+        for (int i = 0; i < mpiNumProcesses; i++)
+        {
+            DEVICEID_TYPE yourDeviceId = deviceId;
+            if (mpiRank == i)
+            {
+                std::vector<int> devices = g_bestGpu->GetDevices(1);
+                deviceId = yourDeviceId = (DEVICEID_TYPE)devices[0];
+            }
+            MPI_Bcast(&yourDeviceId, 1, MPI_INT, i, MPI_COMM_WORLD);
+            {
+                INT32 YourSize = (INT32)MyName.length();
+                MPI_Bcast(&YourSize,1,MPI_INT,i,MPI_COMM_WORLD);
+                vector<char> YourName(YourSize+1);
+                if (mpiRank == i)
+                    copy(MyName.begin(), MyName.end(), YourName.begin());
+                MPI_Bcast(YourName.data(), YourSize + 1, MPI_CHAR, i, MPI_COMM_WORLD);
+                if (mpiRank != i)
+                {
+                    if (!_strcmpi(MyName.data(), YourName.data()))
+                    {
+                        g_bestGpu->DisallowDevice(yourDeviceId);
+                    }
+                }
+            }
+        }
+#else
+        deviceId = (DEVICEID_TYPE)
+            g_bestGpu->GetDevice(BestGpuFlags(bLockGPU ? (bestGpuAvoidSharing | bestGpuExclusiveLock) : bestGpuAvoidSharing));
+#endif
+    }
+    else if (!_stricmp(val.c_str(), "All"))
+    {
+        std::vector<int> devices =
+            g_bestGpu->GetDevices(BestGpu::AllDevices, BestGpuFlags(bLockGPU ? bestGpuNormal | bestGpuExclusiveLock : bestGpuNormal));
+        deviceId = (DEVICEID_TYPE)devices[0];
+    }
+    else if (val.size() == 2 && val[0] == '*' && isdigit(val[1]))
+    {
+        int number = (int)(val[1] - '0');
+        std::vector<int> devices =
+            g_bestGpu->GetDevices(number, BestGpuFlags(bLockGPU ? bestGpuNormal | bestGpuExclusiveLock : bestGpuNormal));
+        deviceId = (DEVICEID_TYPE)devices[0];
+    }
+    else
+    {
+        ConfigArray arr = val;
+        if (arr.size() == 1)
+        {
+            deviceId = arr[0];
+        }
+        else
+        {
+            argvector<int> allowed = arr;
+            g_bestGpu->SetAllowedDevices(allowed);
+
+            std::vector<int> devices =
+                g_bestGpu->GetDevices(BestGpu::AllDevices, BestGpuFlags(bLockGPU ? bestGpuNormal | bestGpuExclusiveLock : bestGpuNormal));
+            deviceId = (DEVICEID_TYPE)devices[0];
+        }
+    }
+    return deviceId;
+}
+
+// !!!!This is from helper_cuda.h which comes with CUDA samples!!!! Consider if it is beneficial to just include all helper_cuda.h
+// TODO: This is duplicated in GPUMatrix.cu
+// Beginning of GPU Architecture definitions
+inline int _ConvertSMVer2Cores(int major, int minor)
+{
+    // Defines for GPU Architecture types (using the SM version to determine the # of cores per SM
+    typedef struct
+    {
+        int SM; // 0xMm (hexidecimal notation), M = SM Major version, and m = SM minor version
+        int Cores;
+    } sSMtoCores;
+
+    sSMtoCores nGpuArchCoresPerSM[] =
+    {
+        { 0x10,  8 }, // Tesla Generation (SM 1.0) G80 class
+        { 0x11,  8 }, // Tesla Generation (SM 1.1) G8x class
+        { 0x12,  8 }, // Tesla Generation (SM 1.2) G9x class
+        { 0x13,  8 }, // Tesla Generation (SM 1.3) GT200 class
+        { 0x20, 32 }, // Fermi Generation (SM 2.0) GF100 class
+        { 0x21, 48 }, // Fermi Generation (SM 2.1) GF10x class
+        { 0x30, 192}, // Kepler Generation (SM 3.0) GK10x class
+        { 0x35, 192}, // Kepler Generation (SM 3.5) GK11x class
+        {   -1, -1 }
+    };
+
+    int index = 0;
+
+    while (nGpuArchCoresPerSM[index].SM != -1)
+    {
+        if (nGpuArchCoresPerSM[index].SM == ((major << 4) + minor))
+        {
+            return nGpuArchCoresPerSM[index].Cores;
+        }
+
+        index++;
+    }
+
+    return nGpuArchCoresPerSM[7].Cores;
+}
+
+void BestGpu::GetCudaProperties()
+{
+    if (m_cudaData)
+        return;
+
+    int dev = 0;
+
+    for (ProcessorData* pd : m_procData)
+    {
+        cudaSetDevice(dev);
+        pd->deviceId = dev;
+        cudaGetDeviceProperties(&pd->deviceProp, dev);
+        size_t free;
+        size_t total;
+        cudaMemGetInfo(&free, &total);
+        pd->cores = _ConvertSMVer2Cores(pd->deviceProp.major, pd->deviceProp.minor) * pd->deviceProp.multiProcessorCount;
+        pd->cudaFreeMem = free;
+        pd->cudaTotalMem = total;
+        dev++;
+        cudaDeviceReset();
+    }
+    m_cudaData = m_procData.size() > 0;
+}
+
+void BestGpu::Init()
+{
+    if (m_initialized)
+        return;
+
+    //get the count of objects
+    cudaError_t err =
+    cudaGetDeviceCount(&m_deviceCount);
+    // TODO: use CUDA_CALL here
+    if (err != cudaSuccess)
+    {
+        const char* errmsg = cudaGetErrorString(err);
+        fprintf(stderr, "!!!!!!!!CUDA EXCEPTION: %s\n", errmsg);
+        throw std::runtime_error(errmsg);
+    }
+
+
+
+    ProcessorData pdEmpty = { 0 };
+    for (int i = 0; i < m_deviceCount; i++)
+    {
+        ProcessorData* data = new ProcessorData();
+        *data = pdEmpty;
+        m_procData.push_back(data);
+    }
+
+    if (m_deviceCount > 0)
+    {
+        GetCudaProperties();
+        GetNvmlData();
+    }
+    m_initialized = true;
+}
+
+
+BestGpu::~BestGpu()
+{
+    for (ProcessorData* data : m_procData)
+    {
+        delete data;
+    }
+    m_procData.clear();
+
+    if (m_nvmlData)
+    {
+        nvmlShutdown();
+    }
+}
+
+// GetNvmlData - Get data from the Nvidia Management Library
+void BestGpu::GetNvmlData()
+{
+    // if we already did this, or we couldn't initialize the CUDA data, skip it
+    if (m_nvmlData || !m_cudaData)
+        return;
+
+    // First initialize NVML library
+    nvmlReturn_t result = nvmlInit();
+    if (NVML_SUCCESS != result)
+    {
+        return;
+    }
+
+    QueryNvmlData();
+}
+
+// GetDevice - Determine the best device ID to use
+// bestFlags - flags that modify how the score is calculated
+int BestGpu::GetDevice(BestGpuFlags bestFlags)
+{
+    std::vector<int> best = GetDevices(1, bestFlags);
+    return best[0];
+}
+
+// SetAllowedDevices - set the allowed devices array up
+// devices - vector of allowed devices
+void BestGpu::SetAllowedDevices(const std::vector<int>& devices)
+{
+    m_allowedDevices = 0;
+    for (int device : devices)
+    {
+        m_allowedDevices |= (1 << device);
+    }
+}
+
+// DeviceAllowed - is a particular device allowed?
+// returns: true if the device is allowed, otherwise false
+bool BestGpu::DeviceAllowed(int device)
+{
+    return !!(m_allowedDevices & (1<<device));
+}
+
+// AllowAll - Reset the allowed filter to allow all GPUs
+void BestGpu::AllowAll()
+{
+    m_allowedDevices = -1; // set all bits
+}
+
+// UseMultiple - Are we using multiple GPUs?
+// returns: true if more than one GPU was returned in last call
+bool BestGpu::UseMultiple()
+{
+    return m_lastCount > 1;
+}
+
+// GetDevices - Determine the best device IDs to use
+// number - how many devices do we want?
+// bestFlags - flags that modify how the score is calculated
+std::vector<int> BestGpu::GetDevices(int number, BestGpuFlags p_bestFlags)
+{
+    BestGpuFlags bestFlags = p_bestFlags;
+
+    // if they want all devices give them eveything we have
+    if (number == AllDevices)
+        number = max(m_deviceCount, 1);
+    else if (number == RequeryDevices)
+    {
+        number = m_lastCount;
+    }
+
+    // create the initial array, initialized to all CPU
+    std::vector<int> best(m_deviceCount, -1);
+    std::vector<double> scores(m_deviceCount, -1.0);
+
+    // if no GPUs were found, we should use the CPU
+    if (m_procData.size() == 0)
+    {
+        best.clear();
+        best.push_back(-1); // default to CPU
+        return best;
+    }
+
+    // get latest data
+    QueryNvmlData();
+
+    double utilGpuW = 0.15;
+    double utilMemW = 0.1;
+    double speedW = 0.2;
+    double freeMemW = 0.2;
+    double mlAppRunningW = 0.2;
+
+    // if it's a requery, just use the same flags as last time
+    if (bestFlags & bestGpuRequery)
+        bestFlags = m_lastFlags;
+
+    // adjust weights if necessary
+    if (bestFlags&bestGpuAvoidSharing)
+    {
+        mlAppRunningW *= 3;
+    }
+    if (bestFlags&bestGpuFavorMemory) // favor memory
+    {
+        freeMemW *= 2;
+    }
+    if (bestFlags&bestGpuFavorUtilization) // favor low utilization
+    {
+        utilGpuW *= 2;
+        utilMemW *= 2;
+    }
+    if (bestFlags&bestGpuFavorSpeed) // favor fastest processor
+    {
+        speedW *= 2;
+    }
+
+    for (ProcessorData* pd : m_procData)
+    {
+        double score = 0.0;
+
+        if (!DeviceAllowed(pd->deviceId))
+            continue;
+
+        // GPU utilization score
+        score = (1.0 - pd->utilization.gpu / 75.0f) * utilGpuW;
+        score += (1.0 - pd->utilization.memory / 60.0f) * utilMemW;
+        score += pd->cores / 1000.0f * speedW;
+        double mem = pd->memory.free / (double)pd->memory.total;
+        // if it's not a tcc driver, then it's WDDM driver and values will be off because windows allocates all the memory from the nvml point of view
+        if (!pd->deviceProp.tccDriver)
+            mem = pd->cudaFreeMem / (double)pd->cudaTotalMem;
+        score += mem * freeMemW;
+        score += ((pd->cnFound || pd->dbnFound) ? 0 : 1)*mlAppRunningW;
+        for (int i = 0; i < best.size(); i++)
+        {
+            // look for a better score
+            if (score > scores[i])
+            {
+                // make room for this score in the correct location (insertion sort)
+                for (int j = (int)best.size() - 1; j > i; --j)
+                {
+                    scores[j] = scores[j - 1];
+                    best[j] = best[j - 1];
+                }
+                scores[i] = score;
+                best[i] = pd->deviceId;
+                break;
+            }
+        }
+    }
+
+    // now get rid of any extra empty slots and disallowed devices
+    for (int j = (int)best.size() - 1; j > 0; --j)
+    {
+        // if this device is not allowed, or never was set remove it
+        if (best[j] == -1)
+            best.pop_back();
+        else
+            break;
+    }
+
+    // this code allows only one process to run concurrently on a machine
+    CrossProcessMutex deviceAllocationLock("DBN.exe GPGPU querying lock");
+    
+    if (!deviceAllocationLock.Acquire((bestFlags & bestGpuExclusiveLock) != 0))  // failure  --this should not really happen
+        throw std::runtime_error("DeviceFromConfig: unexpected failure");
+    
+    {
+	// even if user do not want to lock the GPU, we still need to check whether a particular GPU is locked or not, 
+	// to respect other users' exclusive lock.
+
+		vector<int> bestAndAvaialbe; 
+		for (auto i : best)
+		{
+			if (LockDevice(i, true))
+			{
+				// available
+				bestAndAvaialbe.push_back(i);
+			}
+		}
+		best = bestAndAvaialbe;
+		if (best.size() > number)
+		{
+			best.resize(number);
+		}
+	}
+
+    // save off the last values for future requeries
+    m_lastFlags = bestFlags;
+    m_lastCount = (int)best.size();
+
+    // if we eliminated all GPUs, use CPU
+    if (best.size() == 0)
+    {
+        best.push_back(-1);
+    }
+
+    for (int z = 0; z<best.size() && z < number; z++)
+    {
+        LockDevice(best[z], false);
+    }
+
+    return best; // return the array of the best GPUs
+}
+
+// QueryNvmlData - Query data from the Nvidia Management Library, and accumulate counters
+void BestGpu::QueryNvmlData()
+{
+    if (!m_cudaData)
+        return;
+
+    for (int i = 0; i < m_deviceCount; i++)
+    {
+        nvmlDevice_t device;
+        nvmlPciInfo_t pci;
+        nvmlMemory_t memory;
+        nvmlUtilization_t utilization;
+
+        // Query for device handle to perform operations on a device
+        nvmlReturn_t result = nvmlDeviceGetHandleByIndex(i, &device);
+        if (NVML_SUCCESS != result)
+        {
+            return;
+        }
+
+        // pci.busId is very useful to know which device physically you're talking to
+        // Using PCI identifier you can also match nvmlDevice handle to CUDA device.
+        result = nvmlDeviceGetPciInfo(device, &pci);
+        if (NVML_SUCCESS != result)
+        {
+            return;
+        }
+
+        ProcessorData* curPd = NULL;
+        for (ProcessorData* pd : m_procData)
+        {
+            if (pd->deviceProp.pciBusID == (int)pci.bus)
+            {
+                curPd = pd;
+                break;
+            }
+        }
+
+        if (curPd == NULL)
+            continue;
+
+        // Get the memory usage, will only work for TCC drivers
+        result = nvmlDeviceGetMemoryInfo(device, &memory);
+        if (NVML_SUCCESS != result)
+        {
+            return;
+        }
+        curPd->memory = memory;
+
+        // Get the memory usage, will only work for TCC drivers
+        result = nvmlDeviceGetUtilizationRates(device, &utilization);
+        if (NVML_SUCCESS != result)
+        {
+            return;
+        }
+        if (m_queryCount)
+        {
+            // average, slightly overweighting the most recent query
+            curPd->utilization.gpu = (curPd->utilization.gpu*m_queryCount + utilization.gpu * 2) / (m_queryCount + 2);
+            curPd->utilization.memory = (curPd->utilization.memory*m_queryCount + utilization.memory * 2) / (m_queryCount + 2);
+        }
+        else
+        {
+            curPd->utilization = utilization;
+        }
+        m_queryCount++;
+
+        unsigned size = 0;
+        result = nvmlDeviceGetComputeRunningProcesses(device, &size, NULL);
+        if (size > 0)
+        {
+            std::vector<nvmlProcessInfo_t> processInfo(size);
+            processInfo.resize(size);
+            for (nvmlProcessInfo_t info : processInfo)
+                info.usedGpuMemory = 0;
+            result = nvmlDeviceGetComputeRunningProcesses(device, &size, &processInfo[0]);
+            if (NVML_SUCCESS != result)
+            {
+                return;
+            }
+            bool cnFound = false;
+            bool dbnFound = false;
+            for (nvmlProcessInfo_t info : processInfo)
+            {
+                std::string name;
+                name.resize(256);
+                unsigned len = (unsigned)name.length();
+                nvmlSystemGetProcessName(info.pid, (char*)name.data(), len);
+                name.resize(strlen(name.c_str()));
+                size_t pos = name.find_last_of(PATH_DELIMITER);
+                if (pos != std::string::npos)
+                    name = name.substr(pos + 1);
+                if (GetCurrentProcessId() == info.pid || name.length() == 0)
+                    continue;
+                cnFound = (cnFound || (!name.compare("cn.exe")));
+                dbnFound = (dbnFound || (!name.compare("dbn.exe")));
+            }
+            // set values to save
+            curPd->cnFound = cnFound;
+            curPd->dbnFound = dbnFound;
+        }
+    }
+    m_nvmlData = true;
+    return;
+}
+
+bool BestGpu::LockDevice(int deviceID, bool trial)
+{
+    if (deviceID < 0) // don't lock CPU, always return true 
+    {
+        return true;
+    }    
+    // ported from dbn.exe, not perfect but it works in practice 
+    char buffer[80];
+    sprintf (buffer, "DBN.exe GPGPU exclusive lock for device %d", deviceID);
+    std::unique_ptr<CrossProcessMutex> mutex(new CrossProcessMutex(buffer));
+    if (!mutex->Acquire(false))  // failure  --this should not really happen
+    {
+        fprintf(stderr, "LockDevice: can't lock the device %d\n", deviceID);
+        return false;
+    }
+    else
+    {
+        fprintf(stderr, "LockDevice: Capture device %d and lock it for exclusive use\n", deviceID);
+        if (!trial)
+        {
+            m_GPUMutex[deviceID] = std::move(mutex);
+        }
+    }
+    return true;
+}
+
+#ifdef _WIN32
+
+// ---------------------------------------------------------------------------
+// some interfacing with the Windows DLL system to ensure clean shutdown vs. Delay loading of CUDA DLLs
+// ---------------------------------------------------------------------------
+
+// The "notify hook" gets called for every call to the
+// Delay load helper.  This allows a user to hook every call and
+// skip the Delay load helper entirely.
+//
+// dliNotify == { dliStartProcessing | dliNotePreLoadLibrary  | dliNotePreGetProc | dliNoteEndProcessing } on this call.
+
+extern "C" INT_PTR WINAPI DelayLoadNofify(
+    unsigned        dliNotify,
+    PDelayLoadInfo  pdli
+    )
+{
+    // load the library from an alternate path
+    if (dliNotify == dliNotePreLoadLibrary && !strcmp(pdli->szDll, "nvml.dll"))
+    {
+        WCHAR *path;
+        WCHAR nvmlPath[MAX_PATH] = { 0 };
+        HRESULT hr = SHGetKnownFolderPath(FOLDERID_ProgramFiles, 0, NULL, &path);
+        lstrcpy(nvmlPath, path);
+        CoTaskMemFree(path);
+        if (SUCCEEDED(hr))
+        {
+            HMODULE module = NULL;
+            WCHAR* dllName = L"\\NVIDIA Corporation\\NVSMI\\nvml.dll";
+            lstrcat(nvmlPath, dllName);
+            module = LoadLibraryEx(nvmlPath, NULL, LOAD_WITH_ALTERED_SEARCH_PATH);
+            return (INT_PTR)module;
+        }
+    }
+    // check for failed GetProc, old version of the driver
+    if (dliNotify == dliFailGetProc && !strcmp(pdli->szDll, "nvml.dll"))
+    {
+        char name[256];
+        size_t len = strlen(pdli->dlp.szProcName);
+        strcpy_s(name, pdli->dlp.szProcName);
+        // if the version 2 APIs are not supported, truncate "_v2"
+        if (len>3 && name[len-1] == '2')
+            name[len-3] = 0;
+        FARPROC pfnRet = ::GetProcAddress(pdli->hmodCur, name);
+        return (INT_PTR)pfnRet;
+    }
+
+    return NULL;
+}
+
+ExternC
+PfnDliHook __pfnDliNotifyHook2 = (PfnDliHook)DelayLoadNofify;
+// This is the failure hook, dliNotify = {dliFailLoadLib|dliFailGetProc}
+ExternC
+PfnDliHook   __pfnDliFailureHook2 = (PfnDliHook)DelayLoadNofify;
+#endif  // _WIN32
+}}}
+
+#endif  // CPUONLY