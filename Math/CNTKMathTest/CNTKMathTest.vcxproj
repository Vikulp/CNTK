﻿<?xml version="1.0" encoding="utf-8"?>
<Project DefaultTargets="Build" ToolsVersion="12.0" xmlns="http://schemas.microsoft.com/developer/msbuild/2003">
  <ItemGroup Label="ProjectConfigurations">
    <ProjectConfiguration Include="Debug|x64">
      <Configuration>Debug</Configuration>
      <Platform>x64</Platform>
    </ProjectConfiguration>
    <ProjectConfiguration Include="Release|x64">
      <Configuration>Release</Configuration>
      <Platform>x64</Platform>
    </ProjectConfiguration>
  </ItemGroup>
  <PropertyGroup Label="Globals">
    <ProjectGuid>{6CEE834A-8104-46A8-8902-64C81BD7928F}</ProjectGuid>
    <SccProjectName>
    </SccProjectName>
    <SccAuxPath>
    </SccAuxPath>
    <SccLocalPath>
    </SccLocalPath>
    <SccProvider>
    </SccProvider>
    <Keyword>Win32Proj</Keyword>
    <RootNamespace>CNTKMathTest</RootNamespace>
  </PropertyGroup>
  <Import Project="$(VCTargetsPath)\Microsoft.Cpp.Default.props" />
  <PropertyGroup Condition="'$(Configuration)|$(Platform)'=='Debug|x64'" Label="Configuration">
    <ConfigurationType>DynamicLibrary</ConfigurationType>
    <UseDebugLibraries>true</UseDebugLibraries>
    <PlatformToolset>v120</PlatformToolset>
    <CharacterSet>Unicode</CharacterSet>
    <UseOfMfc>false</UseOfMfc>
  </PropertyGroup>
  <PropertyGroup Condition="'$(Configuration)|$(Platform)'=='Release|x64'" Label="Configuration">
    <ConfigurationType>DynamicLibrary</ConfigurationType>
    <UseDebugLibraries>false</UseDebugLibraries>
    <PlatformToolset>v120</PlatformToolset>
    <WholeProgramOptimization>true</WholeProgramOptimization>
    <CharacterSet>Unicode</CharacterSet>
    <UseOfMfc>false</UseOfMfc>
  </PropertyGroup>
  <Import Project="$(VCTargetsPath)\Microsoft.Cpp.props" />
  <ImportGroup Label="ExtensionSettings">
    <Import Project="$(VCTargetsPath)\BuildCustomizations\CUDA 7.0.props" />
  </ImportGroup>
  <ImportGroup Condition="'$(Configuration)|$(Platform)'=='Debug|x64'" Label="PropertySheets">
    <Import Project="$(UserRootDir)\Microsoft.Cpp.$(Platform).user.props" Condition="exists('$(UserRootDir)\Microsoft.Cpp.$(Platform).user.props')" Label="LocalAppDataPlatform" />
  </ImportGroup>
  <ImportGroup Condition="'$(Configuration)|$(Platform)'=='Release|x64'" Label="PropertySheets">
    <Import Project="$(UserRootDir)\Microsoft.Cpp.$(Platform).user.props" Condition="exists('$(UserRootDir)\Microsoft.Cpp.$(Platform).user.props')" Label="LocalAppDataPlatform" />
  </ImportGroup>
  <PropertyGroup Label="UserMacros" />
  <PropertyGroup Condition="'$(Configuration)|$(Platform)'=='Debug|x64'">
    <LinkIncremental>true</LinkIncremental>
    <IncludePath>..\..\common\include\;$(IncludePath)</IncludePath>
    <IntDir>$(Platform)\$(Configuration)\$(ProjectName)\</IntDir>
  </PropertyGroup>
  <PropertyGroup Condition="'$(Configuration)|$(Platform)'=='Release|x64'">
    <LinkIncremental>true</LinkIncremental>
    <IncludePath>..\..\common\include\;$(IncludePath);$(VCInstallDir)include;$(VCInstallDir)atlmfc\include;$(WindowsSDK_IncludePath);</IncludePath>
    <IntDir>$(Platform)\$(Configuration)\$(ProjectName)\</IntDir>
  </PropertyGroup>
  <ItemDefinitionGroup Condition="'$(Configuration)|$(Platform)'=='Debug|x64'">
    <ClCompile>
      <PrecompiledHeader>NotUsing</PrecompiledHeader>
      <WarningLevel>Level4</WarningLevel>
      <Optimization>Disabled</Optimization>
      <AdditionalIncludeDirectories>$(VCInstallDir)UnitTest\include;%(AdditionalIncludeDirectories)</AdditionalIncludeDirectories>
      <PreprocessorDefinitions>WIN32;_DEBUG;%(PreprocessorDefinitions)</PreprocessorDefinitions>
      <UseFullPaths>true</UseFullPaths>
      <OpenMPSupport>true</OpenMPSupport>
      <TreatWarningAsError>true</TreatWarningAsError>
    </ClCompile>
    <Link>
      <SubSystem>Windows</SubSystem>
      <GenerateDebugInformation>true</GenerateDebugInformation>
      <AdditionalLibraryDirectories>$(VCInstallDir)UnitTest\lib;%(AdditionalLibraryDirectories)</AdditionalLibraryDirectories>
    </Link>
    <CudaCompile>
      <TargetMachinePlatform>64</TargetMachinePlatform>
      <CodeGeneration>compute_20,sm_20;compute_30,sm_30;%(CodeGeneration)</CodeGeneration>
    </CudaCompile>
  </ItemDefinitionGroup>
  <ItemDefinitionGroup Condition="'$(Configuration)|$(Platform)'=='Release|x64'">
    <ClCompile>
      <WarningLevel>Level4</WarningLevel>
      <PrecompiledHeader>Use</PrecompiledHeader>
      <Optimization>MaxSpeed</Optimization>
      <FunctionLevelLinking>true</FunctionLevelLinking>
      <IntrinsicFunctions>true</IntrinsicFunctions>
      <AdditionalIncludeDirectories>$(VCInstallDir)UnitTest\include;%(AdditionalIncludeDirectories)</AdditionalIncludeDirectories>
      <PreprocessorDefinitions>WIN32;NDEBUG;%(PreprocessorDefinitions)</PreprocessorDefinitions>
      <UseFullPaths>true</UseFullPaths>
      <MultiProcessorCompilation>true</MultiProcessorCompilation>
      <TreatWarningAsError>true</TreatWarningAsError>
      <OpenMPSupport>false</OpenMPSupport>
      <AdditionalOptions>/d2Zi+ %(AdditionalOptions)</AdditionalOptions>
    </ClCompile>
    <Link>
      <SubSystem>Windows</SubSystem>
      <GenerateDebugInformation>true</GenerateDebugInformation>
      <EnableCOMDATFolding>true</EnableCOMDATFolding>
      <OptimizeReferences>true</OptimizeReferences>
      <AdditionalLibraryDirectories>$(VCInstallDir)UnitTest\lib;%(AdditionalLibraryDirectories)</AdditionalLibraryDirectories>
    </Link>
  </ItemDefinitionGroup>
  <ItemGroup>
    <ClInclude Include="stdafx.h" />
    <ClInclude Include="targetver.h" />
  </ItemGroup>
  <ItemGroup>
<<<<<<< HEAD
    <ClCompile Include="CPUSparseMatrixUnitTests.cpp" />
=======
    <ClCompile Include="GPUMatrixcuBLASTests.cpp" />
    <ClCompile Include="GPUMatrixUnitTests.cpp" />
>>>>>>> c5a9ac16
    <ClCompile Include="GPUSparseMatrixUnitTests.cpp" />
    <ClCompile Include="GPUWatcherTests.cpp" />
    <ClCompile Include="MatrixBLASTests.cpp" />
    <ClCompile Include="MatrixDataSynchronizationTests.cpp" />
    <ClCompile Include="MatrixFileWriteAndRead.cpp" />
    <ClCompile Include="MatrixQuantizerTests.cpp" />
    <ClCompile Include="MatrixSparseDenseInteractionsTests.cpp" />
    <ClCompile Include="MatrixUnitTests.cpp" />
    <ClCompile Include="stdafx.cpp">
      <PrecompiledHeader Condition="'$(Configuration)|$(Platform)'=='Debug|x64'">Create</PrecompiledHeader>
      <PrecompiledHeader Condition="'$(Configuration)|$(Platform)'=='Release|x64'">Create</PrecompiledHeader>
    </ClCompile>
    <ClCompile Include="..\..\Common\DebugUtil.cpp">
      <PrecompiledHeader Condition="'$(Configuration)|$(Platform)'=='Debug|x64'">NotUsing</PrecompiledHeader>
      <PrecompiledHeader Condition="'$(Configuration)|$(Platform)'=='Release|x64'">NotUsing</PrecompiledHeader>
    </ClCompile>
    <ClCompile Include="CPUMatrixUnitTests.cpp" />
  </ItemGroup>
  <ItemGroup>
    <ProjectReference Include="..\Math\Math.vcxproj">
      <Project>{60bdb847-d0c4-4fd3-a947-0c15c08bcdb5}</Project>
      <Private>true</Private>
      <ReferenceOutputAssembly>true</ReferenceOutputAssembly>
      <CopyLocalSatelliteAssemblies>false</CopyLocalSatelliteAssemblies>
      <LinkLibraryDependencies>true</LinkLibraryDependencies>
      <UseLibraryDependencyInputs>false</UseLibraryDependencyInputs>
    </ProjectReference>
  </ItemGroup>
  <Import Project="$(VCTargetsPath)\Microsoft.Cpp.targets" />
  <ImportGroup Label="ExtensionTargets">
    <Import Project="$(VCTargetsPath)\BuildCustomizations\CUDA 7.0.targets" />
  </ImportGroup>
</Project><|MERGE_RESOLUTION|>--- conflicted
+++ resolved
@@ -1,150 +1,144 @@
-﻿<?xml version="1.0" encoding="utf-8"?>
-<Project DefaultTargets="Build" ToolsVersion="12.0" xmlns="http://schemas.microsoft.com/developer/msbuild/2003">
-  <ItemGroup Label="ProjectConfigurations">
-    <ProjectConfiguration Include="Debug|x64">
-      <Configuration>Debug</Configuration>
-      <Platform>x64</Platform>
-    </ProjectConfiguration>
-    <ProjectConfiguration Include="Release|x64">
-      <Configuration>Release</Configuration>
-      <Platform>x64</Platform>
-    </ProjectConfiguration>
-  </ItemGroup>
-  <PropertyGroup Label="Globals">
-    <ProjectGuid>{6CEE834A-8104-46A8-8902-64C81BD7928F}</ProjectGuid>
-    <SccProjectName>
-    </SccProjectName>
-    <SccAuxPath>
-    </SccAuxPath>
-    <SccLocalPath>
-    </SccLocalPath>
-    <SccProvider>
-    </SccProvider>
-    <Keyword>Win32Proj</Keyword>
-    <RootNamespace>CNTKMathTest</RootNamespace>
-  </PropertyGroup>
-  <Import Project="$(VCTargetsPath)\Microsoft.Cpp.Default.props" />
-  <PropertyGroup Condition="'$(Configuration)|$(Platform)'=='Debug|x64'" Label="Configuration">
-    <ConfigurationType>DynamicLibrary</ConfigurationType>
-    <UseDebugLibraries>true</UseDebugLibraries>
-    <PlatformToolset>v120</PlatformToolset>
-    <CharacterSet>Unicode</CharacterSet>
-    <UseOfMfc>false</UseOfMfc>
-  </PropertyGroup>
-  <PropertyGroup Condition="'$(Configuration)|$(Platform)'=='Release|x64'" Label="Configuration">
-    <ConfigurationType>DynamicLibrary</ConfigurationType>
-    <UseDebugLibraries>false</UseDebugLibraries>
-    <PlatformToolset>v120</PlatformToolset>
-    <WholeProgramOptimization>true</WholeProgramOptimization>
-    <CharacterSet>Unicode</CharacterSet>
-    <UseOfMfc>false</UseOfMfc>
-  </PropertyGroup>
-  <Import Project="$(VCTargetsPath)\Microsoft.Cpp.props" />
-  <ImportGroup Label="ExtensionSettings">
-    <Import Project="$(VCTargetsPath)\BuildCustomizations\CUDA 7.0.props" />
-  </ImportGroup>
-  <ImportGroup Condition="'$(Configuration)|$(Platform)'=='Debug|x64'" Label="PropertySheets">
-    <Import Project="$(UserRootDir)\Microsoft.Cpp.$(Platform).user.props" Condition="exists('$(UserRootDir)\Microsoft.Cpp.$(Platform).user.props')" Label="LocalAppDataPlatform" />
-  </ImportGroup>
-  <ImportGroup Condition="'$(Configuration)|$(Platform)'=='Release|x64'" Label="PropertySheets">
-    <Import Project="$(UserRootDir)\Microsoft.Cpp.$(Platform).user.props" Condition="exists('$(UserRootDir)\Microsoft.Cpp.$(Platform).user.props')" Label="LocalAppDataPlatform" />
-  </ImportGroup>
-  <PropertyGroup Label="UserMacros" />
-  <PropertyGroup Condition="'$(Configuration)|$(Platform)'=='Debug|x64'">
-    <LinkIncremental>true</LinkIncremental>
-    <IncludePath>..\..\common\include\;$(IncludePath)</IncludePath>
-    <IntDir>$(Platform)\$(Configuration)\$(ProjectName)\</IntDir>
-  </PropertyGroup>
-  <PropertyGroup Condition="'$(Configuration)|$(Platform)'=='Release|x64'">
-    <LinkIncremental>true</LinkIncremental>
-    <IncludePath>..\..\common\include\;$(IncludePath);$(VCInstallDir)include;$(VCInstallDir)atlmfc\include;$(WindowsSDK_IncludePath);</IncludePath>
-    <IntDir>$(Platform)\$(Configuration)\$(ProjectName)\</IntDir>
-  </PropertyGroup>
-  <ItemDefinitionGroup Condition="'$(Configuration)|$(Platform)'=='Debug|x64'">
-    <ClCompile>
-      <PrecompiledHeader>NotUsing</PrecompiledHeader>
-      <WarningLevel>Level4</WarningLevel>
-      <Optimization>Disabled</Optimization>
-      <AdditionalIncludeDirectories>$(VCInstallDir)UnitTest\include;%(AdditionalIncludeDirectories)</AdditionalIncludeDirectories>
-      <PreprocessorDefinitions>WIN32;_DEBUG;%(PreprocessorDefinitions)</PreprocessorDefinitions>
-      <UseFullPaths>true</UseFullPaths>
-      <OpenMPSupport>true</OpenMPSupport>
-      <TreatWarningAsError>true</TreatWarningAsError>
-    </ClCompile>
-    <Link>
-      <SubSystem>Windows</SubSystem>
-      <GenerateDebugInformation>true</GenerateDebugInformation>
-      <AdditionalLibraryDirectories>$(VCInstallDir)UnitTest\lib;%(AdditionalLibraryDirectories)</AdditionalLibraryDirectories>
-    </Link>
-    <CudaCompile>
-      <TargetMachinePlatform>64</TargetMachinePlatform>
-      <CodeGeneration>compute_20,sm_20;compute_30,sm_30;%(CodeGeneration)</CodeGeneration>
-    </CudaCompile>
-  </ItemDefinitionGroup>
-  <ItemDefinitionGroup Condition="'$(Configuration)|$(Platform)'=='Release|x64'">
-    <ClCompile>
-      <WarningLevel>Level4</WarningLevel>
-      <PrecompiledHeader>Use</PrecompiledHeader>
-      <Optimization>MaxSpeed</Optimization>
-      <FunctionLevelLinking>true</FunctionLevelLinking>
-      <IntrinsicFunctions>true</IntrinsicFunctions>
-      <AdditionalIncludeDirectories>$(VCInstallDir)UnitTest\include;%(AdditionalIncludeDirectories)</AdditionalIncludeDirectories>
-      <PreprocessorDefinitions>WIN32;NDEBUG;%(PreprocessorDefinitions)</PreprocessorDefinitions>
-      <UseFullPaths>true</UseFullPaths>
-      <MultiProcessorCompilation>true</MultiProcessorCompilation>
-      <TreatWarningAsError>true</TreatWarningAsError>
-      <OpenMPSupport>false</OpenMPSupport>
-      <AdditionalOptions>/d2Zi+ %(AdditionalOptions)</AdditionalOptions>
-    </ClCompile>
-    <Link>
-      <SubSystem>Windows</SubSystem>
-      <GenerateDebugInformation>true</GenerateDebugInformation>
-      <EnableCOMDATFolding>true</EnableCOMDATFolding>
-      <OptimizeReferences>true</OptimizeReferences>
-      <AdditionalLibraryDirectories>$(VCInstallDir)UnitTest\lib;%(AdditionalLibraryDirectories)</AdditionalLibraryDirectories>
-    </Link>
-  </ItemDefinitionGroup>
-  <ItemGroup>
-    <ClInclude Include="stdafx.h" />
-    <ClInclude Include="targetver.h" />
-  </ItemGroup>
-  <ItemGroup>
-<<<<<<< HEAD
-    <ClCompile Include="CPUSparseMatrixUnitTests.cpp" />
-=======
-    <ClCompile Include="GPUMatrixcuBLASTests.cpp" />
-    <ClCompile Include="GPUMatrixUnitTests.cpp" />
->>>>>>> c5a9ac16
-    <ClCompile Include="GPUSparseMatrixUnitTests.cpp" />
-    <ClCompile Include="GPUWatcherTests.cpp" />
-    <ClCompile Include="MatrixBLASTests.cpp" />
-    <ClCompile Include="MatrixDataSynchronizationTests.cpp" />
-    <ClCompile Include="MatrixFileWriteAndRead.cpp" />
-    <ClCompile Include="MatrixQuantizerTests.cpp" />
-    <ClCompile Include="MatrixSparseDenseInteractionsTests.cpp" />
-    <ClCompile Include="MatrixUnitTests.cpp" />
-    <ClCompile Include="stdafx.cpp">
-      <PrecompiledHeader Condition="'$(Configuration)|$(Platform)'=='Debug|x64'">Create</PrecompiledHeader>
-      <PrecompiledHeader Condition="'$(Configuration)|$(Platform)'=='Release|x64'">Create</PrecompiledHeader>
-    </ClCompile>
-    <ClCompile Include="..\..\Common\DebugUtil.cpp">
-      <PrecompiledHeader Condition="'$(Configuration)|$(Platform)'=='Debug|x64'">NotUsing</PrecompiledHeader>
-      <PrecompiledHeader Condition="'$(Configuration)|$(Platform)'=='Release|x64'">NotUsing</PrecompiledHeader>
-    </ClCompile>
-    <ClCompile Include="CPUMatrixUnitTests.cpp" />
-  </ItemGroup>
-  <ItemGroup>
-    <ProjectReference Include="..\Math\Math.vcxproj">
-      <Project>{60bdb847-d0c4-4fd3-a947-0c15c08bcdb5}</Project>
-      <Private>true</Private>
-      <ReferenceOutputAssembly>true</ReferenceOutputAssembly>
-      <CopyLocalSatelliteAssemblies>false</CopyLocalSatelliteAssemblies>
-      <LinkLibraryDependencies>true</LinkLibraryDependencies>
-      <UseLibraryDependencyInputs>false</UseLibraryDependencyInputs>
-    </ProjectReference>
-  </ItemGroup>
-  <Import Project="$(VCTargetsPath)\Microsoft.Cpp.targets" />
-  <ImportGroup Label="ExtensionTargets">
-    <Import Project="$(VCTargetsPath)\BuildCustomizations\CUDA 7.0.targets" />
-  </ImportGroup>
+﻿<?xml version="1.0" encoding="utf-8"?>
+<Project DefaultTargets="Build" ToolsVersion="12.0" xmlns="http://schemas.microsoft.com/developer/msbuild/2003">
+  <ItemGroup Label="ProjectConfigurations">
+    <ProjectConfiguration Include="Debug|x64">
+      <Configuration>Debug</Configuration>
+      <Platform>x64</Platform>
+    </ProjectConfiguration>
+    <ProjectConfiguration Include="Release|x64">
+      <Configuration>Release</Configuration>
+      <Platform>x64</Platform>
+    </ProjectConfiguration>
+  </ItemGroup>
+  <PropertyGroup Label="Globals">
+    <ProjectGuid>{6CEE834A-8104-46A8-8902-64C81BD7928F}</ProjectGuid>
+    <SccProjectName>
+    </SccProjectName>
+    <SccAuxPath>
+    </SccAuxPath>
+    <SccLocalPath>
+    </SccLocalPath>
+    <SccProvider>
+    </SccProvider>
+    <Keyword>Win32Proj</Keyword>
+    <RootNamespace>CNTKMathTest</RootNamespace>
+  </PropertyGroup>
+  <Import Project="$(VCTargetsPath)\Microsoft.Cpp.Default.props" />
+  <PropertyGroup Condition="'$(Configuration)|$(Platform)'=='Debug|x64'" Label="Configuration">
+    <ConfigurationType>DynamicLibrary</ConfigurationType>
+    <UseDebugLibraries>true</UseDebugLibraries>
+    <PlatformToolset>v120</PlatformToolset>
+    <CharacterSet>Unicode</CharacterSet>
+    <UseOfMfc>false</UseOfMfc>
+  </PropertyGroup>
+  <PropertyGroup Condition="'$(Configuration)|$(Platform)'=='Release|x64'" Label="Configuration">
+    <ConfigurationType>DynamicLibrary</ConfigurationType>
+    <UseDebugLibraries>false</UseDebugLibraries>
+    <PlatformToolset>v120</PlatformToolset>
+    <WholeProgramOptimization>true</WholeProgramOptimization>
+    <CharacterSet>Unicode</CharacterSet>
+    <UseOfMfc>false</UseOfMfc>
+  </PropertyGroup>
+  <Import Project="$(VCTargetsPath)\Microsoft.Cpp.props" />
+  <ImportGroup Label="ExtensionSettings">
+    <Import Project="$(VCTargetsPath)\BuildCustomizations\CUDA 7.0.props" />
+  </ImportGroup>
+  <ImportGroup Condition="'$(Configuration)|$(Platform)'=='Debug|x64'" Label="PropertySheets">
+    <Import Project="$(UserRootDir)\Microsoft.Cpp.$(Platform).user.props" Condition="exists('$(UserRootDir)\Microsoft.Cpp.$(Platform).user.props')" Label="LocalAppDataPlatform" />
+  </ImportGroup>
+  <ImportGroup Condition="'$(Configuration)|$(Platform)'=='Release|x64'" Label="PropertySheets">
+    <Import Project="$(UserRootDir)\Microsoft.Cpp.$(Platform).user.props" Condition="exists('$(UserRootDir)\Microsoft.Cpp.$(Platform).user.props')" Label="LocalAppDataPlatform" />
+  </ImportGroup>
+  <PropertyGroup Label="UserMacros" />
+  <PropertyGroup Condition="'$(Configuration)|$(Platform)'=='Debug|x64'">
+    <LinkIncremental>true</LinkIncremental>
+    <IncludePath>..\..\common\include\;$(IncludePath)</IncludePath>
+    <IntDir>$(Platform)\$(Configuration)\$(ProjectName)\</IntDir>
+  </PropertyGroup>
+  <PropertyGroup Condition="'$(Configuration)|$(Platform)'=='Release|x64'">
+    <LinkIncremental>true</LinkIncremental>
+    <IncludePath>..\..\common\include\;$(IncludePath);$(VCInstallDir)include;$(VCInstallDir)atlmfc\include;$(WindowsSDK_IncludePath);</IncludePath>
+    <IntDir>$(Platform)\$(Configuration)\$(ProjectName)\</IntDir>
+  </PropertyGroup>
+  <ItemDefinitionGroup Condition="'$(Configuration)|$(Platform)'=='Debug|x64'">
+    <ClCompile>
+      <PrecompiledHeader>NotUsing</PrecompiledHeader>
+      <WarningLevel>Level4</WarningLevel>
+      <Optimization>Disabled</Optimization>
+      <AdditionalIncludeDirectories>$(VCInstallDir)UnitTest\include;%(AdditionalIncludeDirectories)</AdditionalIncludeDirectories>
+      <PreprocessorDefinitions>WIN32;_DEBUG;%(PreprocessorDefinitions)</PreprocessorDefinitions>
+      <UseFullPaths>true</UseFullPaths>
+      <OpenMPSupport>true</OpenMPSupport>
+      <TreatWarningAsError>true</TreatWarningAsError>
+    </ClCompile>
+    <Link>
+      <SubSystem>Windows</SubSystem>
+      <GenerateDebugInformation>true</GenerateDebugInformation>
+      <AdditionalLibraryDirectories>$(VCInstallDir)UnitTest\lib;%(AdditionalLibraryDirectories)</AdditionalLibraryDirectories>
+    </Link>
+    <CudaCompile>
+      <TargetMachinePlatform>64</TargetMachinePlatform>
+      <CodeGeneration>compute_20,sm_20;compute_30,sm_30;%(CodeGeneration)</CodeGeneration>
+    </CudaCompile>
+  </ItemDefinitionGroup>
+  <ItemDefinitionGroup Condition="'$(Configuration)|$(Platform)'=='Release|x64'">
+    <ClCompile>
+      <WarningLevel>Level4</WarningLevel>
+      <PrecompiledHeader>Use</PrecompiledHeader>
+      <Optimization>MaxSpeed</Optimization>
+      <FunctionLevelLinking>true</FunctionLevelLinking>
+      <IntrinsicFunctions>true</IntrinsicFunctions>
+      <AdditionalIncludeDirectories>$(VCInstallDir)UnitTest\include;%(AdditionalIncludeDirectories)</AdditionalIncludeDirectories>
+      <PreprocessorDefinitions>WIN32;NDEBUG;%(PreprocessorDefinitions)</PreprocessorDefinitions>
+      <UseFullPaths>true</UseFullPaths>
+      <MultiProcessorCompilation>true</MultiProcessorCompilation>
+      <TreatWarningAsError>true</TreatWarningAsError>
+      <OpenMPSupport>false</OpenMPSupport>
+      <AdditionalOptions>/d2Zi+ %(AdditionalOptions)</AdditionalOptions>
+    </ClCompile>
+    <Link>
+      <SubSystem>Windows</SubSystem>
+      <GenerateDebugInformation>true</GenerateDebugInformation>
+      <EnableCOMDATFolding>true</EnableCOMDATFolding>
+      <OptimizeReferences>true</OptimizeReferences>
+      <AdditionalLibraryDirectories>$(VCInstallDir)UnitTest\lib;%(AdditionalLibraryDirectories)</AdditionalLibraryDirectories>
+    </Link>
+  </ItemDefinitionGroup>
+  <ItemGroup>
+    <ClInclude Include="stdafx.h" />
+    <ClInclude Include="targetver.h" />
+  </ItemGroup>
+  <ItemGroup>
+    <ClCompile Include="GPUSparseMatrixUnitTests.cpp" />
+    <ClCompile Include="GPUWatcherTests.cpp" />
+    <ClCompile Include="MatrixBLASTests.cpp" />
+    <ClCompile Include="MatrixDataSynchronizationTests.cpp" />
+    <ClCompile Include="MatrixFileWriteAndRead.cpp" />
+    <ClCompile Include="MatrixQuantizerTests.cpp" />
+    <ClCompile Include="MatrixSparseDenseInteractionsTests.cpp" />
+    <ClCompile Include="MatrixUnitTests.cpp" />
+    <ClCompile Include="stdafx.cpp">
+      <PrecompiledHeader Condition="'$(Configuration)|$(Platform)'=='Debug|x64'">Create</PrecompiledHeader>
+      <PrecompiledHeader Condition="'$(Configuration)|$(Platform)'=='Release|x64'">Create</PrecompiledHeader>
+    </ClCompile>
+    <ClCompile Include="..\..\Common\DebugUtil.cpp">
+      <PrecompiledHeader Condition="'$(Configuration)|$(Platform)'=='Debug|x64'">NotUsing</PrecompiledHeader>
+      <PrecompiledHeader Condition="'$(Configuration)|$(Platform)'=='Release|x64'">NotUsing</PrecompiledHeader>
+    </ClCompile>
+    <ClCompile Include="CPUMatrixUnitTests.cpp" />
+  </ItemGroup>
+  <ItemGroup>
+    <ProjectReference Include="..\Math\Math.vcxproj">
+      <Project>{60bdb847-d0c4-4fd3-a947-0c15c08bcdb5}</Project>
+      <Private>true</Private>
+      <ReferenceOutputAssembly>true</ReferenceOutputAssembly>
+      <CopyLocalSatelliteAssemblies>false</CopyLocalSatelliteAssemblies>
+      <LinkLibraryDependencies>true</LinkLibraryDependencies>
+      <UseLibraryDependencyInputs>false</UseLibraryDependencyInputs>
+    </ProjectReference>
+  </ItemGroup>
+  <Import Project="$(VCTargetsPath)\Microsoft.Cpp.targets" />
+  <ImportGroup Label="ExtensionTargets">
+    <Import Project="$(VCTargetsPath)\BuildCustomizations\CUDA 7.0.targets" />
+  </ImportGroup>
 </Project>